--- conflicted
+++ resolved
@@ -1,11 +1,6 @@
 """
-<<<<<<< HEAD
-=======
 Large Margin Nearest Neighbor Metric learning (LMNN)
 """
-# TODO: periodic recalculation of impostors, PCA initialization
-
->>>>>>> 46a948a7
 from __future__ import print_function, absolute_import
 import numpy as np
 import warnings
