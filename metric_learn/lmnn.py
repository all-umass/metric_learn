--- conflicted
+++ resolved
@@ -17,19 +17,13 @@
 from sklearn.utils.validation import check_X_y, check_array, check_is_fitted
 from sklearn.metrics import euclidean_distances
 
-<<<<<<< HEAD
-from .base_metric import BaseMetricLearner, MahalanobisMixin
+from .base_metric import (BaseMetricLearner, MahalanobisMixin,
+                          MetricTransformer)
 
 
 # commonality between LMNN implementations
-class _base_LMNN(BaseMetricLearner, MahalanobisMixin):
-=======
-from .base_metric import BaseMetricLearner, MetricTransformer
-
-
-# commonality between LMNN implementations
-class _base_LMNN(BaseMetricLearner, MetricTransformer):
->>>>>>> 24b0defb
+class _base_LMNN(BaseMetricLearner, MahalanobisMixin,
+                 MetricTransformer):
   def __init__(self, k=3, min_iter=50, max_iter=1000, learn_rate=1e-7,
                regularization=0.5, convergence_tol=0.001, use_pca=True,
                verbose=False):
