from sklearn.base import BaseEstimator
from sklearn.utils.extmath import stable_cumsum
from sklearn.utils.validation import _is_arraylike, check_is_fitted
from sklearn.metrics import roc_auc_score, roc_curve, precision_recall_curve
import numpy as np
from abc import ABCMeta, abstractmethod
import six
from ._util import ArrayIndexer, check_input, validate_vector
import warnings


class BaseMetricLearner(six.with_metaclass(ABCMeta, BaseEstimator)):

  def __init__(self, preprocessor=None):
    """

    Parameters
    ----------
    preprocessor : array-like, shape=(n_samples, n_features) or callable
      The preprocessor to call to get tuples from indices. If array-like,
      tuples will be gotten like this: X[indices].
    """
    self.preprocessor = preprocessor

  @abstractmethod
  def score_pairs(self, pairs):
    """Returns the score between pairs
    (can be a similarity, or a distance/metric depending on the algorithm)

    Parameters
    ----------
    pairs : `numpy.ndarray`, shape=(n_samples, 2, n_features)
      3D array of pairs.

    Returns
    -------
    scores: `numpy.ndarray` of shape=(n_pairs,)
      The score of every pair.

    See Also
    --------
    get_metric : a method that returns a function to compute the metric between
      two points. The difference with `score_pairs` is that it works on two 1D
      arrays and cannot use a preprocessor. Besides, the returned function is
      independent of the metric learner and hence is not modified if the metric
      learner is.
    """

  def check_preprocessor(self):
    """Initializes the preprocessor"""
    if _is_arraylike(self.preprocessor):
      self.preprocessor_ = ArrayIndexer(self.preprocessor)
    elif callable(self.preprocessor) or self.preprocessor is None:
      self.preprocessor_ = self.preprocessor
    else:
      raise ValueError("Invalid type for the preprocessor: {}. You should "
                       "provide either None, an array-like object, "
                       "or a callable.".format(type(self.preprocessor)))

  def _prepare_inputs(self, X, y=None, type_of_inputs='classic',
                      **kwargs):
    """Initializes the preprocessor and processes inputs. See `check_input`
    for more details.

    Parameters
    ----------
    input: array-like
      The input data array to check.

    y : array-like
      The input labels array to check.

    type_of_inputs: `str` {'classic', 'tuples'}
      The type of inputs to check. If 'classic', the input should be
      a 2D array-like of points or a 1D array like of indicators of points. If
      'tuples', the input should be a 3D array-like of tuples or a 2D
      array-like of indicators of tuples.

    **kwargs: dict
      Arguments to pass to check_input.

    Returns
    -------
    X : `numpy.ndarray`
      The checked input data array.

    y: `numpy.ndarray` (optional)
      The checked input labels array.
    """
    self.check_preprocessor()
    return check_input(X, y,
                       type_of_inputs=type_of_inputs,
                       preprocessor=self.preprocessor_,
                       estimator=self,
                       tuple_size=getattr(self, '_tuple_size', None),
                       **kwargs)

  @abstractmethod
  def get_metric(self):
    """Returns a function that takes as input two 1D arrays and outputs the
    learned metric score on these two points.

    This function will be independent from the metric learner that learned it
    (it will not be modified if the initial metric learner is modified),
    and it can be directly plugged into the `metric` argument of
    scikit-learn's estimators.

    Returns
    -------
    metric_fun : function
      The function described above.


    Examples
    --------
    .. doctest::

      >>> from metric_learn import NCA
      >>> from sklearn.datasets import make_classification
      >>> from sklearn.neighbors import KNeighborsClassifier
      >>> nca = NCA()
      >>> X, y = make_classification()
      >>> nca.fit(X, y)
      >>> knn = KNeighborsClassifier(metric=nca.get_metric())
      >>> knn.fit(X, y) # doctest: +NORMALIZE_WHITESPACE
      KNeighborsClassifier(algorithm='auto', leaf_size=30,
        metric=<function MahalanobisMixin.get_metric.<locals>.metric_fun
                at 0x...>,
        metric_params=None, n_jobs=None, n_neighbors=5, p=2,
        weights='uniform')

    See Also
    --------
    score_pairs : a method that returns the metric score between several pairs
      of points. Unlike `get_metric`, this is a method of the metric learner
      and therefore can change if the metric learner changes. Besides, it can
      use the metric learner's preprocessor, and works on concatenated arrays.
    """


class MetricTransformer(six.with_metaclass(ABCMeta)):

  @abstractmethod
  def transform(self, X):
    """Applies the metric transformation.

    Parameters
    ----------
    X : (n x d) matrix
        Data to transform.

    Returns
    -------
    transformed : (n x d) matrix
        Input data transformed to the metric space by :math:`XL^{\\top}`
    """


class MahalanobisMixin(six.with_metaclass(ABCMeta, BaseMetricLearner,
                                          MetricTransformer)):
  """Mahalanobis metric learning algorithms.

  Algorithm that learns a Mahalanobis (pseudo) distance :math:`d_M(x, x')`,
  defined between two column vectors :math:`x` and :math:`x'` by: :math:`d_M(x,
  x') = \sqrt{(x-x')^T M (x-x')}`, where :math:`M` is a learned symmetric
  positive semi-definite (PSD) matrix. The metric between points can then be
  expressed as the euclidean distance between points embedded in a new space
  through a linear transformation. Indeed, the above matrix can be decomposed
  into the product of two transpose matrices (through SVD or Cholesky
  decomposition): :math:`d_M(x, x')^2 = (x-x')^T M (x-x') = (x-x')^T L^T L
  (x-x') = (L x - L x')^T (L x- L x')`

  Attributes
  ----------
  transformer_ : `numpy.ndarray`, shape=(num_dims, n_features)
      The learned linear transformation ``L``.
  """

  def score_pairs(self, pairs):
    """Returns the learned Mahalanobis distance between pairs.

    This distance is defined as: :math:`d_M(x, x') = \sqrt{(x-x')^T M (x-x')}`
    where ``M`` is the learned Mahalanobis matrix, for every pair of points
    ``x`` and ``x'``. This corresponds to the euclidean distance between
    embeddings of the points in a new space, obtained through a linear
    transformation. Indeed, we have also: :math:`d_M(x, x') = \sqrt{(x_e -
    x_e')^T (x_e- x_e')}`, with :math:`x_e = L x` (See
    :class:`MahalanobisMixin`).

    Parameters
    ----------
    pairs : array-like, shape=(n_pairs, 2, n_features) or (n_pairs, 2)
      3D Array of pairs to score, with each row corresponding to two points,
      for 2D array of indices of pairs if the metric learner uses a
      preprocessor.

    Returns
    -------
    scores: `numpy.ndarray` of shape=(n_pairs,)
      The learned Mahalanobis distance for every pair.

    See Also
    --------
    get_metric : a method that returns a function to compute the metric between
      two points. The difference with `score_pairs` is that it works on two 1D
      arrays and cannot use a preprocessor. Besides, the returned function is
      independent of the metric learner and hence is not modified if the metric
      learner is.

    :ref:`mahalanobis_distances` : The section of the project documentation
      that describes Mahalanobis Distances.
    """
    pairs = check_input(pairs, type_of_inputs='tuples',
                        preprocessor=self.preprocessor_,
                        estimator=self, tuple_size=2)
    pairwise_diffs = self.transform(pairs[:, 1, :] - pairs[:, 0, :])
    # (for MahalanobisMixin, the embedding is linear so we can just embed the
    # difference)
    return np.sqrt(np.sum(pairwise_diffs**2, axis=-1))

  def transform(self, X):
    """Embeds data points in the learned linear embedding space.

    Transforms samples in ``X`` into ``X_embedded``, samples inside a new
    embedding space such that: ``X_embedded = X.dot(L.T)``, where ``L`` is
    the learned linear transformation (See :class:`MahalanobisMixin`).

    Parameters
    ----------
    X : `numpy.ndarray`, shape=(n_samples, n_features)
      The data points to embed.

    Returns
    -------
    X_embedded : `numpy.ndarray`, shape=(n_samples, num_dims)
      The embedded data points.
    """
    X_checked = check_input(X, type_of_inputs='classic', estimator=self,
                             preprocessor=self.preprocessor_,
                             accept_sparse=True)
    return X_checked.dot(self.transformer_.T)

  def get_metric(self):
    transformer_T = self.transformer_.T.copy()

    def metric_fun(u, v, squared=False):
      """This function computes the metric between u and v, according to the
      previously learned metric.

      Parameters
      ----------
      u : array-like, shape=(n_features,)
        The first point involved in the distance computation.

      v : array-like, shape=(n_features,)
        The second point involved in the distance computation.

      squared : `bool`
        If True, the function will return the squared metric between u and
        v, which is faster to compute.

      Returns
      -------
      distance: float
        The distance between u and v according to the new metric.
      """
      u = validate_vector(u)
      v = validate_vector(v)
      transformed_diff = (u - v).dot(transformer_T)
      dist = np.dot(transformed_diff, transformed_diff.T)
      if not squared:
        dist = np.sqrt(dist)
      return dist

    return metric_fun

  get_metric.__doc__ = BaseMetricLearner.get_metric.__doc__

  def metric(self):
    # TODO: remove this method in version 0.6.0
    warnings.warn(("`metric` is deprecated since version 0.5.0 and will be "
                   "removed in 0.6.0. Use `get_mahalanobis_matrix` instead."),
                  DeprecationWarning)
    return self.get_mahalanobis_matrix()

  def get_mahalanobis_matrix(self):
    """Returns a copy of the Mahalanobis matrix learned by the metric learner.

    Returns
    -------
    M : `numpy.ndarray`, shape=(n_components, n_features)
      The copy of the learned Mahalanobis matrix.
    """
    return self.transformer_.T.dot(self.transformer_)


class _PairsClassifierMixin(BaseMetricLearner):
  """
  Attributes
  ----------
<<<<<<< HEAD
  classes_ : `list`
      The possible labels of the pairs the metric learner can fit on.
      `classes_ = [-1, 1]`, where -1 means points in a pair are dissimilar
      (negative label), and 1 means they are similar (positive label).
=======
  threshold_ : `float`
      If the distance metric between two points is lower than this threshold,
      points will be classified as similar, otherwise they will be
      classified as dissimilar.
>>>>>>> aa5b274d
  """

  classes_ = [-1, 1]
  _tuple_size = 2  # number of points in a tuple, 2 for pairs

  def predict(self, pairs):
    """Predicts the learned metric between input pairs. (For now it just
    calls decision function).

    Returns the learned metric value between samples in every pair. It should
    ideally be low for similar samples and high for dissimilar samples.

    Parameters
    ----------
    pairs : array-like, shape=(n_pairs, 2, n_features) or (n_pairs, 2)
      3D Array of pairs to predict, with each row corresponding to two
      points, or 2D array of indices of pairs if the metric learner uses a
      preprocessor.

    Returns
    -------
    y_predicted : `numpy.ndarray` of floats, shape=(n_constraints,)
      The predicted learned metric value between samples in every pair.
    """
    check_is_fitted(self, ['threshold_', 'transformer_'])
    return 2 * (- self.decision_function(pairs) <= self.threshold_) - 1

  def decision_function(self, pairs):
    """Returns the decision function used to classify the pairs.

    Returns the opposite of the learned metric value between samples in every
    pair, to be consistent with scikit-learn conventions. Hence it should
    ideally be low for dissimilar samples and high for similar samples.
    This is the decision function that is used to classify pairs as similar
    (+1), or dissimilar (-1).

    Parameters
    ----------
    pairs : array-like, shape=(n_pairs, 2, n_features) or (n_pairs, 2)
      3D Array of pairs to predict, with each row corresponding to two
      points, or 2D array of indices of pairs if the metric learner uses a
      preprocessor.

    Returns
    -------
    y_predicted : `numpy.ndarray` of floats, shape=(n_constraints,)
      The predicted decision function value for each pair.
    """
    pairs = check_input(pairs, type_of_inputs='tuples',
                        preprocessor=self.preprocessor_,
                        estimator=self, tuple_size=self._tuple_size)
    return - self.score_pairs(pairs)

  def score(self, pairs, y):
    """Computes score of pairs similarity prediction.

    Returns the ``roc_auc`` score of the fitted metric learner. It is
    computed in the following way: for every value of a threshold
    ``t`` we classify all pairs of samples where the predicted distance is
    inferior to ``t`` as belonging to the "similar" class, and the other as
    belonging to the "dissimilar" class, and we count false positive and
    true positives as in a classical ``roc_auc`` curve.

    Parameters
    ----------
    pairs : array-like, shape=(n_pairs, 2, n_features) or (n_pairs, 2)
      3D Array of pairs, with each row corresponding to two points,
      or 2D array of indices of pairs if the metric learner uses a
      preprocessor.

    y : array-like, shape=(n_constraints,)
      The corresponding labels.

    Returns
    -------
    score : float
      The ``roc_auc`` score.
    """
    return roc_auc_score(y, self.decision_function(pairs))

  def set_threshold(self, threshold):
    """Sets the threshold of the metric learner to the given value `threshold`.

    See more in the :ref:`User Guide <calibration>`.

    Parameters
    ----------
    threshold : float
      The threshold value we want to set. It is the value to which the
      predicted distance for test pairs will be compared. If they are superior
      to the threshold they will be classified as similar (+1),
      and dissimilar (-1) if not.

    Returns
    -------
    self : `_PairsClassifier`
      The pairs classifier with the new threshold set.
    """
    self.threshold_ = threshold
    return self

  def calibrate_threshold(self, pairs_valid, y_valid, strategy='accuracy',
                          min_rate=None, beta=1.):
    """Decision threshold calibration for pairwise binary classification

    Method that calibrates the decision threshold (cutoff point) of the metric
    learner. This threshold will then be used when calling the method
    `predict`. The methods for picking cutoff points make use of traditional
    binary classification evaluation statistics such as the true positive and
    true negative rates and F-scores. The threshold will be found to maximize
    the chosen score on the validation set ``(pairs_valid, y_valid)``.

    See more in the :ref:`User Guide <calibration>`.

    Parameters
    ----------
    strategy : str, optional (default='accuracy')
      The strategy to use for choosing the cutoff threshold.

      'accuracy'
          Selects a decision threshold that maximizes the accuracy.
      'f_beta'
          Selects a decision threshold that maximizes the f_beta score,
          with beta given by the parameter `beta`.
      'max_tpr'
          Selects a decision threshold that yields the highest true positive
          rate with true negative rate at least equal to the value of the
          parameter `min_rate`.
      'max_tnr'
          Selects a decision threshold that yields the highest true negative
          rate with true positive rate at least equal to the value of the
          parameter `min_rate`.

    beta : float in [0, 1], optional (default=None)
      Beta value to be used in case strategy == 'f_beta'.

    min_rate : float in [0, 1] or None, (default=None)
      In case strategy is 'max_tpr' or 'max_tnr' this parameter must be set
      to specify the minimal value for the true negative rate or true positive
      rate respectively that needs to be achieved.

    pairs_valid : array-like, shape=(n_pairs_valid, 2, n_features)
      The validation set of pairs to use to set the threshold.

    y_valid : array-like, shape=(n_pairs_valid,)
      The labels of the pairs of the validation set to use to set the
      threshold. They must be +1 for positive pairs and -1 for negative pairs.

    References
    ----------
    .. [1] Receiver-operating characteristic (ROC) plots: a fundamental
           evaluation tool in clinical medicine, MH Zweig, G Campbell -
           Clinical chemistry, 1993

    .. [2] most of the code of this function is from scikit-learn's PR #10117

    See Also
    --------
    sklearn.calibration : scikit-learn's module for calibrating classifiers
    """

    self._validate_calibration_params(strategy, min_rate, beta)

    pairs_valid, y_valid = self._prepare_inputs(pairs_valid, y_valid,
                                                type_of_inputs='tuples')

    n_samples = pairs_valid.shape[0]
    if strategy == 'accuracy':
      scores = self.decision_function(pairs_valid)
      scores_sorted_idces = np.argsort(scores)[::-1]
      scores_sorted = scores[scores_sorted_idces]
      # true labels ordered by decision_function value: (higher first)
      y_ordered = y_valid[scores_sorted_idces]
      # we need to add a threshold that will reject all points
      scores_sorted = np.concatenate([[scores_sorted[0] + 1], scores_sorted])

      # finds the threshold that maximizes the accuracy:
      cum_tp = stable_cumsum(y_ordered == 1)  # cumulative number of true
      # positives
      # we need to add the point where all samples are rejected:
      cum_tp = np.concatenate([[0.], cum_tp])
      cum_tn_inverted = stable_cumsum(y_ordered[::-1] == -1)
      cum_tn = np.concatenate([[0.], cum_tn_inverted])[::-1]
      cum_accuracy = (cum_tp + cum_tn) / n_samples
      imax = np.argmax(cum_accuracy)
      # we set the threshold to the lowest accepted score
      # note: we are working with negative distances but we want the threshold
      # to be with respect to the actual distances so we take minus sign
      self.threshold_ = - scores_sorted[imax]
      # note: if the best is to reject all points it's already one of the
      # thresholds (scores_sorted[0])
      return self

    if strategy == 'f_beta':
      precision, recall, thresholds = precision_recall_curve(
          y_valid, self.decision_function(pairs_valid), pos_label=1)

      # here the thresholds are decreasing
      # We ignore the warnings here, in the same taste as
      # https://github.com/scikit-learn/scikit-learn/blob/62d205980446a1abc1065
      # f4332fd74eee57fcf73/sklearn/metrics/classification.py#L1284
      with np.errstate(divide='ignore', invalid='ignore'):
        f_beta = ((1 + beta**2) * (precision * recall) /
                  (beta**2 * precision + recall))
      # We need to set nans to zero otherwise they will be considered higher
      # than the others (also discussed in https://github.com/scikit-learn/
      # scikit-learn/pull/10117/files#r262115773)
      f_beta[np.isnan(f_beta)] = 0.
      imax = np.argmax(f_beta)
      # we set the threshold to the lowest accepted score
      # note: we are working with negative distances but we want the threshold
      # to be with respect to the actual distances so we take minus sign
      self.threshold_ = - thresholds[imax]
      # Note: we don't need to deal with rejecting all points (i.e. threshold =
      # max_scores + 1), since this can never happen to be optimal
      # (see a more detailed discussion in test_calibrate_threshold_extreme)
      return self

    fpr, tpr, thresholds = roc_curve(y_valid,
                                     self.decision_function(pairs_valid),
                                     pos_label=1)
    # here the thresholds are decreasing
    fpr, tpr, thresholds = fpr, tpr, thresholds

    if strategy in ['max_tpr', 'max_tnr']:
      if strategy == 'max_tpr':
        indices = np.where(1 - fpr >= min_rate)[0]
        imax = np.argmax(tpr[indices])

      if strategy == 'max_tnr':
        indices = np.where(tpr >= min_rate)[0]
        imax = np.argmax(1 - fpr[indices])

      imax_valid = indices[imax]
      # note: we are working with negative distances but we want the threshold
      # to be with respect to the actual distances so we take minus sign
      if indices[imax] == len(thresholds):  # we want to accept everything
        self.threshold_ = - (thresholds[imax_valid] - 1)
      else:
        # thanks to roc_curve, the first point will always be max_scores
        # + 1, see: https://github.com/scikit-learn/scikit-learn/pull/13523
        self.threshold_ = - thresholds[imax_valid]
      return self

  @staticmethod
  def _validate_calibration_params(strategy='accuracy', min_rate=None,
                                   beta=1.):
    """Ensure that calibration parameters have allowed values"""
    if strategy not in ('accuracy', 'f_beta', 'max_tpr',
                        'max_tnr'):
      raise ValueError('Strategy can either be "accuracy", "f_beta" or '
                       '"max_tpr" or "max_tnr". Got "{}" instead.'
                       .format(strategy))
    if strategy == 'max_tpr' or strategy == 'max_tnr':
      if (min_rate is None or not isinstance(min_rate, (int, float)) or
              not min_rate >= 0 or not min_rate <= 1):
        raise ValueError('Parameter min_rate must be a number in'
                         '[0, 1]. '
                         'Got {} instead.'.format(min_rate))
    if strategy == 'f_beta':
      if beta is None or not isinstance(beta, (int, float)):
        raise ValueError('Parameter beta must be a real number. '
                         'Got {} instead.'.format(type(beta)))


class _QuadrupletsClassifierMixin(BaseMetricLearner):

  _tuple_size = 4  # number of points in a tuple, 4 for quadruplets

  def predict(self, quadruplets):
    """Predicts the ordering between sample distances in input quadruplets.

    For each quadruplet, returns 1 if the quadruplet is in the right order (
    first pair is more similar than second pair), and -1 if not.

    Parameters
    ----------
    quadruplets : array-like, shape=(n_quadruplets, 4, n_features) or
                  (n_quadruplets, 4)
      3D Array of quadruplets to predict, with each row corresponding to four
      points, or 2D array of indices of quadruplets if the metric learner
      uses a preprocessor.

    Returns
    -------
    prediction : `numpy.ndarray` of floats, shape=(n_constraints,)
      Predictions of the ordering of pairs, for each quadruplet.
    """
    check_is_fitted(self, 'transformer_')
    quadruplets = check_input(quadruplets, type_of_inputs='tuples',
                              preprocessor=self.preprocessor_,
                              estimator=self, tuple_size=self._tuple_size)
    return np.sign(self.decision_function(quadruplets))

  def decision_function(self, quadruplets):
    """Predicts differences between sample distances in input quadruplets.

    For each quadruplet in the samples, computes the difference between the
    learned metric of the second pair minus the learned metric of the first
    pair. The higher it is, the more probable it is that the pairs in the
    quadruplet are presented in the right order, i.e. that the label of the
    quadruplet is 1. The lower it is, the more probable it is that the label of
    the quadruplet is -1.

    Parameters
    ----------
    quadruplets : array-like, shape=(n_quadruplets, 4, n_features) or
                  (n_quadruplets, 4)
      3D Array of quadruplets to predict, with each row corresponding to four
      points, or 2D array of indices of quadruplets if the metric learner
      uses a preprocessor.

    Returns
    -------
    decision_function : `numpy.ndarray` of floats, shape=(n_constraints,)
      Metric differences.
    """
    return (self.score_pairs(quadruplets[:, 2:]) -
            self.score_pairs(quadruplets[:, :2]))

  def score(self, quadruplets):
    """Computes score on input quadruplets

    Returns the accuracy score of the following classification task: a record
    is correctly classified if the predicted similarity between the first two
    samples is higher than that of the last two.

    Parameters
    ----------
    quadruplets : array-like, shape=(n_quadruplets, 4, n_features) or
                  (n_quadruplets, 4)
      3D Array of quadruplets to score, with each row corresponding to four
      points, or 2D array of indices of quadruplets if the metric learner
      uses a preprocessor.

    Returns
    -------
    score : float
      The quadruplets score.
    """
    return - np.mean(self.predict(quadruplets))<|MERGE_RESOLUTION|>--- conflicted
+++ resolved
@@ -298,17 +298,15 @@
   """
   Attributes
   ----------
-<<<<<<< HEAD
   classes_ : `list`
       The possible labels of the pairs the metric learner can fit on.
       `classes_ = [-1, 1]`, where -1 means points in a pair are dissimilar
       (negative label), and 1 means they are similar (positive label).
-=======
+
   threshold_ : `float`
       If the distance metric between two points is lower than this threshold,
       points will be classified as similar, otherwise they will be
       classified as dissimilar.
->>>>>>> aa5b274d
   """
 
   classes_ = [-1, 1]
