--- conflicted
+++ resolved
@@ -108,8 +108,7 @@
   def transformer(self):
       return self.transformer_
 
-<<<<<<< HEAD
-  def _loss(self, flatA, X, y, dX):
+  def _loss(self, flatA, X, y):
 
     if self.n_iter_ == 0 and self.verbose:
       header_fields = ['Iteration', 'Objective Value', 'Time(s)']
@@ -124,8 +123,8 @@
     start_time = time.time()
 
     A = flatA.reshape((-1, X.shape[1]))
-    dist = pdist(X, metric='mahalanobis', VI=A.T.dot(A))
-    dist = squareform(dist ** 2)
+    X_embedded = np.dot(X, A.T)
+    dist = pairwise_distances(X_embedded, squared=True)
     np.fill_diagonal(dist, np.inf)
     softmax = np.exp(- dist - logsumexp(- dist, axis=1)[:, np.newaxis])
     yhat = softmax.dot(y)
@@ -133,9 +132,10 @@
     cost = (ydiff ** 2).sum()
 
     # also compute the gradient
-    W = softmax * ydiff[:, np.newaxis] * (yhat[:, np.newaxis] - y)
-    X_emb_t = A.dot(X.T)
-    grad = 4 * (X_emb_t * W.sum(axis=0) - X_emb_t.dot(W + W.T)).dot(X)
+    W = softmax * ydiff[:, np.newaxis] * (y - yhat[:, np.newaxis])
+    W_sym = W + W.T
+    np.fill_diagonal(W_sym, - W.sum(axis=0))
+    grad = 4 * (X_embedded.T.dot(W_sym)).dot(X)
 
     if self.verbose:
       start_time = time.time() - start_time
@@ -147,23 +147,4 @@
 
     self.n_iter_ += 1
 
-    return cost, grad.ravel()
-=======
-
-def _loss(flatA, X, y):
-  A = flatA.reshape((-1, X.shape[1]))
-  X_embedded = np.dot(X, A.T)
-  dist = pairwise_distances(X_embedded, squared=True)
-  np.fill_diagonal(dist, np.inf)
-  softmax = np.exp(- dist - logsumexp(- dist, axis=1)[:, np.newaxis])
-  yhat = softmax.dot(y)
-  ydiff = yhat - y
-  cost = (ydiff**2).sum()
-
-  # also compute the gradient
-  W = softmax * ydiff[:, np.newaxis] * (y - yhat[:, np.newaxis])
-  W_sym = W + W.T
-  np.fill_diagonal(W_sym, - W.sum(axis=0))
-  grad = 4 * (X_embedded.T.dot(W_sym)).dot(X)
-  return cost, grad.ravel()
->>>>>>> acca5678
+    return cost, grad.ravel()