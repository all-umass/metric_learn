"""
Mahalanobis Metric Learning with Application for Clustering with Side-Information, Xing et al., NIPS 2002

MMC minimizes the sum of squared distances between similar examples,
while enforcing the sum of distances between dissimilar examples to be
greater than a certain margin.
This leads to a convex and, thus, local-minima-free optimization problem
that can be solved efficiently.
However, the algorithm involves the computation of eigenvalues, which is the
main speed-bottleneck.
Since it has initially been designed for clustering applications, one of the
implicit assumptions of MMC is that all classes form a compact set, i.e.,
follow a unimodal distribution, which restricts the possible use-cases of
this method. However, it is one of the earliest and a still often cited technique.

Adapted from Matlab code at http://www.cs.cmu.edu/%7Eepxing/papers/Old_papers/code_Metric_online.tar.gz
"""

from __future__ import print_function, absolute_import, division
import numpy as np
from six.moves import xrange
<<<<<<< HEAD
from sklearn.base import TransformerMixin
from sklearn.utils.validation import check_array
=======
from sklearn.metrics import pairwise_distances
from sklearn.utils.validation import check_array, check_X_y, assert_all_finite
>>>>>>> ac0e2300

from .base_metric import _PairsClassifierMixin, MahalanobisMixin
from .constraints import Constraints, wrap_pairs
from ._util import vector_norm


class _BaseMMC(MahalanobisMixin):
  """Mahalanobis Metric for Clustering (MMC)"""

  _tuple_size = 2  # constraints are pairs

  def __init__(self, max_iter=100, max_proj=10000, convergence_threshold=1e-3,
               A0=None, diagonal=False, diagonal_c=1.0, verbose=False,
               preprocessor=None):
    """Initialize MMC.
    Parameters
    ----------
    max_iter : int, optional
    max_proj : int, optional
    convergence_threshold : float, optional
    A0 : (d x d) matrix, optional
        initial metric, defaults to identity
        only the main diagonal is taken if `diagonal == True`
    diagonal : bool, optional
        if True, a diagonal metric will be learned,
        i.e., a simple scaling of dimensions
    diagonal_c : float, optional
        weight of the dissimilarity constraint for diagonal
        metric learning
    verbose : bool, optional
        if True, prints information while learning
    preprocessor : array-like, shape=(n_samples, n_features) or callable
        The preprocessor to call to get tuples from indices. If array-like,
        tuples will be gotten like this: X[indices].
    """
    self.max_iter = max_iter
    self.max_proj = max_proj
    self.convergence_threshold = convergence_threshold
    self.A0 = A0
    self.diagonal = diagonal
    self.diagonal_c = diagonal_c
    self.verbose = verbose
    super(_BaseMMC, self).__init__(preprocessor)

  def _fit(self, pairs, y):
    pairs, y = self._prepare_inputs(pairs, y,
                                    type_of_inputs='tuples')

    # init metric
    if self.A0 is None:
      self.A_ = np.identity(pairs.shape[2])
      if not self.diagonal:
        # Don't know why division by 10... it's in the original code
        # and seems to affect the overall scale of the learned metric.
        self.A_ /= 10.0
    else:
      self.A_ = check_array(self.A0)

    if self.diagonal:
      return self._fit_diag(pairs, y)
    else:
      return self._fit_full(pairs, y)

  def _fit_full(self, pairs, y):
    """Learn full metric using MMC.

    Parameters
    ----------
    X : (n x d) data matrix
        each row corresponds to a single instance
    constraints : 4-tuple of arrays
        (a,b,c,d) indices into X, with (a,b) specifying similar and (c,d)
        dissimilar pairs
    """
    num_dim = pairs.shape[2]

    error1 = error2 = 1e10
    eps = 0.01        # error-bound of iterative projection on C1 and C2
    A = self.A_

    pos_pairs, neg_pairs = pairs[y == 1], pairs[y == -1]

    # Create weight vector from similar samples
    pos_diff = pos_pairs[:, 0, :] - pos_pairs[:, 1, :]
    w = np.einsum('ij,ik->jk', pos_diff, pos_diff).ravel()
    # `w` is the sum of all outer products of the rows in `pos_diff`.
    # The above `einsum` is equivalent to the much more inefficient:
    # w = np.apply_along_axis(
    #         lambda x: np.outer(x,x).ravel(),
    #         1,
    #         X[a] - X[b]
    #     ).sum(axis = 0)
    t = w.dot(A.ravel()) / 100.0

    w_norm = np.linalg.norm(w)
    w1 = w / w_norm  # make `w` a unit vector
    t1 = t / w_norm  # distance from origin to `w^T*x=t` plane

    cycle = 1
    alpha = 0.1  # initial step size along gradient
    grad1 = self._fS1(pos_pairs, A)            # gradient of similarity
    # constraint function
    grad2 = self._fD1(neg_pairs, A)            # gradient of dissimilarity
    # constraint function
    M = self._grad_projection(grad1, grad2)  # gradient of fD1 orthogonal to fS1

    A_old = A.copy()

    for cycle in xrange(self.max_iter):

      # projection of constraints C1 and C2
      satisfy = False

      for it in xrange(self.max_proj):

        # First constraint:
        # f(A) = \sum_{i,j \in S} d_ij' A d_ij <= t              (1)
        # (1) can be rewritten as a linear constraint: w^T x = t,
        # where x is the unrolled matrix of A,
        # w is also an unrolled matrix of W where
        # W_{kl}= \sum_{i,j \in S}d_ij^k * d_ij^l
        x0 = A.ravel()
        if w.dot(x0) <= t:
          x = x0
        else:
          x = x0 + (t1 - w1.dot(x0)) * w1
          A[:] = x.reshape(num_dim, num_dim)

        # Second constraint:
        # PSD constraint A >= 0
        # project A onto domain A>0
        l, V = np.linalg.eigh((A + A.T) / 2)
        A[:] = np.dot(V * np.maximum(0, l[None,:]), V.T)

        fDC2 = w.dot(A.ravel())
        error2 = (fDC2 - t) / t
        if error2 < eps:
          satisfy = True
          break

      # third constraint: gradient ascent
      # max: g(A) >= 1
      # here we suppose g(A) = fD(A) = \sum_{I,J \in D} sqrt(d_ij' A d_ij)

      obj_previous = self._fD(neg_pairs, A_old)  # g(A_old)
      obj = self._fD(neg_pairs, A)               # g(A)

      if satisfy and (obj > obj_previous or cycle == 0):

        # If projection of 1 and 2 is successful, and such projection
        # improves objective function, slightly increase learning rate
        # and update from the current A.
        alpha *= 1.05
        A_old[:] = A
        grad2 = self._fS1(pos_pairs, A)
        grad1 = self._fD1(neg_pairs, A)
        M = self._grad_projection(grad1, grad2)
        A += alpha * M

      else:

        # If projection of 1 and 2 failed, or obj <= obj_previous due
        # to projection of 1 and 2, shrink learning rate and re-update
        # from the previous A.
        alpha /= 2
        A[:] = A_old + alpha * M

      delta = np.linalg.norm(alpha * M) / np.linalg.norm(A_old)
      if delta < self.convergence_threshold:
        break
      if self.verbose:
        print('mmc iter: %d, conv = %f, projections = %d' % (cycle, delta, it+1))

    if delta > self.convergence_threshold:
      self.converged_ = False
      if self.verbose:
        print('mmc did not converge, conv = %f' % (delta,))
    else:
      self.converged_ = True
      if self.verbose:
        print('mmc converged at iter %d, conv = %f' % (cycle, delta))
    self.A_[:] = A_old
    self.n_iter_ = cycle

    self.transformer_ = self.transformer_from_metric(self.A_)
    return self

  def _fit_diag(self, pairs, y):
    """Learn diagonal metric using MMC.
    Parameters
    ----------
    X : (n x d) data matrix
        each row corresponds to a single instance
    constraints : 4-tuple of arrays
        (a,b,c,d) indices into X, with (a,b) specifying similar and (c,d)
        dissimilar pairs
    """
    num_dim = pairs.shape[2]
    pos_pairs, neg_pairs = pairs[y == 1], pairs[y == -1]
    s_sum = np.sum((pos_pairs[:, 0, :] - pos_pairs[:, 1, :]) ** 2, axis=0)

    it = 0
    error = 1.0
    eps = 1e-6
    reduction = 2.0
    w = np.diag(self.A_).copy()

    while error > self.convergence_threshold and it < self.max_iter:

      fD0, fD_1st_d, fD_2nd_d = self._D_constraint(neg_pairs, w)
      obj_initial = np.dot(s_sum, w) + self.diagonal_c * fD0
      fS_1st_d = s_sum  # first derivative of the similarity constraints

      gradient = fS_1st_d - self.diagonal_c * fD_1st_d               # gradient of the objective
      hessian = -self.diagonal_c * fD_2nd_d + eps * np.eye(num_dim)  # Hessian of the objective
      step = np.dot(np.linalg.inv(hessian), gradient)

      # Newton-Rapshon update
      # search over optimal lambda
      lambd = 1  # initial step-size
      w_tmp = np.maximum(0, w - lambd * step)
<<<<<<< HEAD

      obj = np.dot(s_sum, w_tmp) + self.diagonal_c * \
            self._D_objective(neg_pairs, w_tmp)
      obj_previous = obj * 1.1  # just to get the while-loop started
=======
      obj = np.dot(s_sum, w_tmp) + self.diagonal_c * self._D_objective(X, c, d, w_tmp)
      assert_all_finite(obj)
      obj_previous = obj + 1  # just to get the while-loop started
>>>>>>> ac0e2300

      inner_it = 0
      while obj < obj_previous:
        obj_previous = obj
        w_previous = w_tmp.copy()
        lambd /= reduction
        w_tmp = np.maximum(0, w - lambd * step)
        obj = np.dot(s_sum, w_tmp) + self.diagonal_c * \
              self._D_objective(neg_pairs, w_tmp)
        inner_it += 1
        assert_all_finite(obj)

      w[:] = w_previous
      error = np.abs((obj_previous - obj_initial) / obj_previous)
      if self.verbose:
        print('mmc iter: %d, conv = %f' % (it, error))
      it += 1

    self.A_ = np.diag(w)

    self.transformer_ = self.transformer_from_metric(self.A_)
    return self

  def _fD(self, neg_pairs, A):
    """The value of the dissimilarity constraint function.

    f = f(\sum_{ij \in D} distance(x_i, x_j))
    i.e. distance can be L1:  \sqrt{(x_i-x_j)A(x_i-x_j)'}
    """
    diff = neg_pairs[:, 0, :] - neg_pairs[:, 1, :]
    return np.log(np.sum(np.sqrt(np.sum(np.dot(diff, A) * diff, axis=1))) + 1e-6)

  def _fD1(self, neg_pairs, A):
    """The gradient of the dissimilarity constraint function w.r.t. A.

    For example, let distance by L1 norm:
    f = f(\sum_{ij \in D} \sqrt{(x_i-x_j)A(x_i-x_j)'})
    df/dA_{kl} = f'* d(\sum_{ij \in D} \sqrt{(x_i-x_j)^k*(x_i-x_j)^l})/dA_{kl}

    Note that d_ij*A*d_ij' = tr(d_ij*A*d_ij') = tr(d_ij'*d_ij*A)
    so, d(d_ij*A*d_ij')/dA = d_ij'*d_ij
        df/dA = f'(\sum_{ij \in D} \sqrt{tr(d_ij'*d_ij*A)})
                * 0.5*(\sum_{ij \in D} (1/sqrt{tr(d_ij'*d_ij*A)})*(d_ij'*d_ij))
    """
    dim = neg_pairs.shape[2]
    diff = neg_pairs[:, 0, :] - neg_pairs[:, 1, :]
    # outer products of all rows in `diff`
    M = np.einsum('ij,ik->ijk', diff, diff)
    # faster version of: dist = np.sqrt(np.sum(M * A[None,:,:], axis=(1,2)))
    dist = np.sqrt(np.einsum('ijk,jk', M, A))
    # faster version of: sum_deri = np.sum(M / (2 * (dist[:,None,None] + 1e-6)), axis=0)
    sum_deri = np.einsum('ijk,i->jk', M, 0.5 / (dist + 1e-6))
    sum_dist = dist.sum()
    return sum_deri / (sum_dist + 1e-6)

  def _fS1(self, pos_pairs, A):
    """The gradient of the similarity constraint function w.r.t. A.

    f = \sum_{ij}(x_i-x_j)A(x_i-x_j)' = \sum_{ij}d_ij*A*d_ij'
    df/dA = d(d_ij*A*d_ij')/dA

    Note that d_ij*A*d_ij' = tr(d_ij*A*d_ij') = tr(d_ij'*d_ij*A)
    so, d(d_ij*A*d_ij')/dA = d_ij'*d_ij
    """
    dim = pos_pairs.shape[2]
    diff = pos_pairs[:, 0, :] - pos_pairs[:, 1, :]
    return np.einsum('ij,ik->jk', diff, diff)  # sum of outer products of all rows in `diff`

  def _grad_projection(self, grad1, grad2):
    grad2 = grad2 / np.linalg.norm(grad2)
    gtemp = grad1 - np.sum(grad1 * grad2) * grad2
    gtemp /= np.linalg.norm(gtemp)
    return gtemp

  def _D_objective(self, neg_pairs, w):
    return np.log(np.sum(np.sqrt(np.sum(((neg_pairs[:, 0, :] -
                                          neg_pairs[:, 1, :]) ** 2) *
                                        w[None,:], axis=1) + 1e-6)))

  def _D_constraint(self, neg_pairs, w):
    """Compute the value, 1st derivative, second derivative (Hessian) of
    a dissimilarity constraint function gF(sum_ij distance(d_ij A d_ij))
    where A is a diagonal matrix (in the form of a column vector 'w').
    """
    diff = neg_pairs[:, 0, :] - neg_pairs[:, 1, :]
    diff_sq = diff * diff
    dist = np.sqrt(diff_sq.dot(w))
    sum_deri1 = np.einsum('ij,i', diff_sq, 0.5 / np.maximum(dist, 1e-6))
    sum_deri2 = np.einsum(
        'ij,ik->jk',
        diff_sq,
        diff_sq / (-4 * np.maximum(1e-6, dist**3))[:,None]
    )
    sum_dist = dist.sum()
    return (
      np.log(sum_dist),
      sum_deri1 / sum_dist,
      sum_deri2 / sum_dist - np.outer(sum_deri1, sum_deri1) / (sum_dist * sum_dist)
    )


class MMC(_BaseMMC, _PairsClassifierMixin):
  """Mahalanobis Metric for Clustering (MMC)

  Attributes
  ----------
  transformer_ : `numpy.ndarray`, shape=(num_dims, n_features)
      The linear transformation ``L`` deduced from the learned Mahalanobis
      metric (See :meth:`transformer_from_metric`.)
  """

  def fit(self, pairs, y):
    """Learn the MMC model.

    Parameters
    ----------
    pairs: array-like, shape=(n_constraints, 2, n_features) or
           (n_constraints, 2)
        3D Array of pairs with each row corresponding to two points,
        or 2D array of indices of pairs if the metric learner uses a
        preprocessor.
    y: array-like, of shape (n_constraints,)
        Labels of constraints. Should be -1 for dissimilar pair, 1 for similar.

    Returns
    -------
    self : object
        Returns the instance.
    """
    return self._fit(pairs, y)


class MMC_Supervised(_BaseMMC, TransformerMixin):
  """Supervised version of Mahalanobis Metric for Clustering (MMC)

  Attributes
  ----------
  transformer_ : `numpy.ndarray`, shape=(num_dims, n_features)
      The linear transformation ``L`` deduced from the learned Mahalanobis
      metric (See :meth:`transformer_from_metric`.)
  """

  def __init__(self, max_iter=100, max_proj=10000, convergence_threshold=1e-6,
               num_labeled=np.inf, num_constraints=None,
<<<<<<< HEAD
               A0=None, diagonal=False, diagonal_c=1.0, verbose=False,
               preprocessor=None):
    """Initialize the learner.
=======
               A0=None, diagonal=False, diagonal_c=1.0, verbose=False):
    """Initialize the supervised version of `MMC`.

    `MMC_Supervised` creates pairs of similar sample by taking same class
    samples, and pairs of dissimilar samples by taking different class
    samples. It then passes these pairs to `MMC` for training.
>>>>>>> ac0e2300

    Parameters
    ----------
    max_iter : int, optional
    max_proj : int, optional
    convergence_threshold : float, optional
    num_labeled : int, optional (default=np.inf)
        number of labeled points to keep for building pairs. Extra
        labeled points will be considered unlabeled, and ignored as such.
        Use np.inf (default) to use all labeled points.
    num_constraints: int, optional
        number of constraints to generate
    A0 : (d x d) matrix, optional
        initial metric, defaults to identity
        only the main diagonal is taken if `diagonal == True`
    diagonal : bool, optional
        if True, a diagonal metric will be learned,
        i.e., a simple scaling of dimensions
    diagonal_c : float, optional
        weight of the dissimilarity constraint for diagonal
        metric learning
    verbose : bool, optional
        if True, prints information while learning
    preprocessor : array-like, shape=(n_samples, n_features) or callable
        The preprocessor to call to get tuples from indices. If array-like,
        tuples will be formed like this: X[indices].
    """
    _BaseMMC.__init__(self, max_iter=max_iter, max_proj=max_proj,
                      convergence_threshold=convergence_threshold,
                      A0=A0, diagonal=diagonal, diagonal_c=diagonal_c,
                      verbose=verbose, preprocessor=preprocessor)
    self.num_labeled = num_labeled
    self.num_constraints = num_constraints

  def fit(self, X, y, random_state=np.random):
    """Create constraints from labels and learn the MMC model.

    Parameters
    ----------
    X : (n x d) matrix
        Input data, where each row corresponds to a single instance.
    y : (n) array-like
        Data labels.
    random_state : numpy.random.RandomState, optional
        If provided, controls random number generation.
    """
<<<<<<< HEAD
    X, y = self._prepare_inputs(X, y, ensure_min_samples=2)
=======
    X, y = check_X_y(X, y, ensure_min_samples=2)
>>>>>>> ac0e2300
    num_constraints = self.num_constraints
    if num_constraints is None:
      num_classes = len(np.unique(y))
      num_constraints = 20 * num_classes**2

    c = Constraints.random_subset(y, self.num_labeled,
                                  random_state=random_state)
    pos_neg = c.positive_negative_pairs(num_constraints,
                                        random_state=random_state)
    pairs, y = wrap_pairs(X, pos_neg)
    return _BaseMMC._fit(self, pairs, y)<|MERGE_RESOLUTION|>--- conflicted
+++ resolved
@@ -19,13 +19,9 @@
 from __future__ import print_function, absolute_import, division
 import numpy as np
 from six.moves import xrange
-<<<<<<< HEAD
 from sklearn.base import TransformerMixin
-from sklearn.utils.validation import check_array
-=======
 from sklearn.metrics import pairwise_distances
-from sklearn.utils.validation import check_array, check_X_y, assert_all_finite
->>>>>>> ac0e2300
+from sklearn.utils.validation import assert_all_finite
 
 from .base_metric import _PairsClassifierMixin, MahalanobisMixin
 from .constraints import Constraints, wrap_pairs
@@ -247,16 +243,9 @@
       # search over optimal lambda
       lambd = 1  # initial step-size
       w_tmp = np.maximum(0, w - lambd * step)
-<<<<<<< HEAD
-
-      obj = np.dot(s_sum, w_tmp) + self.diagonal_c * \
-            self._D_objective(neg_pairs, w_tmp)
-      obj_previous = obj * 1.1  # just to get the while-loop started
-=======
       obj = np.dot(s_sum, w_tmp) + self.diagonal_c * self._D_objective(X, c, d, w_tmp)
       assert_all_finite(obj)
       obj_previous = obj + 1  # just to get the while-loop started
->>>>>>> ac0e2300
 
       inner_it = 0
       while obj < obj_previous:
@@ -264,8 +253,7 @@
         w_previous = w_tmp.copy()
         lambd /= reduction
         w_tmp = np.maximum(0, w - lambd * step)
-        obj = np.dot(s_sum, w_tmp) + self.diagonal_c * \
-              self._D_objective(neg_pairs, w_tmp)
+        obj = np.dot(s_sum, w_tmp) + self.diagonal_c * self._D_objective(X, c, d, w_tmp)
         inner_it += 1
         assert_all_finite(obj)
 
@@ -401,18 +389,13 @@
 
   def __init__(self, max_iter=100, max_proj=10000, convergence_threshold=1e-6,
                num_labeled=np.inf, num_constraints=None,
-<<<<<<< HEAD
                A0=None, diagonal=False, diagonal_c=1.0, verbose=False,
                preprocessor=None):
-    """Initialize the learner.
-=======
-               A0=None, diagonal=False, diagonal_c=1.0, verbose=False):
     """Initialize the supervised version of `MMC`.
 
     `MMC_Supervised` creates pairs of similar sample by taking same class
     samples, and pairs of dissimilar samples by taking different class
     samples. It then passes these pairs to `MMC` for training.
->>>>>>> ac0e2300
 
     Parameters
     ----------
@@ -459,11 +442,7 @@
     random_state : numpy.random.RandomState, optional
         If provided, controls random number generation.
     """
-<<<<<<< HEAD
     X, y = self._prepare_inputs(X, y, ensure_min_samples=2)
-=======
-    X, y = check_X_y(X, y, ensure_min_samples=2)
->>>>>>> ac0e2300
     num_constraints = self.num_constraints
     if num_constraints is None:
       num_classes = len(np.unique(y))
