--- conflicted
+++ resolved
@@ -390,14 +390,9 @@
   """
 
   def __init__(self, max_iter=100, max_proj=10000, convergence_threshold=1e-6,
-<<<<<<< HEAD
                num_labeled='deprecated', num_constraints=None, A0=None,
-               diagonal=False, diagonal_c=1.0, verbose=False):
-=======
-               num_labeled=np.inf, num_constraints=None,
-               A0=None, diagonal=False, diagonal_c=1.0, verbose=False,
+               diagonal=False, diagonal_c=1.0, verbose=False,
                preprocessor=None):
->>>>>>> 23d07466
     """Initialize the supervised version of `MMC`.
 
     `MMC_Supervised` creates pairs of similar sample by taking same class
@@ -449,15 +444,11 @@
     random_state : numpy.random.RandomState, optional
         If provided, controls random number generation.
     """
-<<<<<<< HEAD
     if self.num_labeled != 'deprecated':
       warnings.warn('"num_labeled" parameter is not used.'
                     ' It has been deprecated in version 0.4 and will be'
                     'removed in 0.5', DeprecationWarning)
-    X, y = check_X_y(X, y)
-=======
     X, y = self._prepare_inputs(X, y, ensure_min_samples=2)
->>>>>>> 23d07466
     num_constraints = self.num_constraints
     if num_constraints is None:
       num_classes = len(np.unique(y))
