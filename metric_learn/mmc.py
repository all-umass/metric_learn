--- conflicted
+++ resolved
@@ -19,28 +19,17 @@
 from __future__ import print_function, absolute_import, division
 import numpy as np
 from six.moves import xrange
-<<<<<<< HEAD
 from sklearn.exceptions import NotFittedError
 from sklearn.metrics import pairwise_distances
 from sklearn.utils.validation import check_array, check_X_y
 
-from .base_metric import BaseMetricLearner, MahalanobisMixin
-=======
-from sklearn.utils.validation import check_array, check_X_y
-
 from .base_metric import (BaseMetricLearner, _PairsClassifierMixin,
-                          MetricTransformer)
->>>>>>> 24b0defb
+                          MahalanobisMixin, MetricTransformer)
 from .constraints import Constraints, wrap_pairs
 from ._util import vector_norm
 
 
-<<<<<<< HEAD
-
-class MMC(BaseMetricLearner, MahalanobisMixin):
-=======
-class _BaseMMC(BaseMetricLearner):
->>>>>>> 24b0defb
+class _BaseMMC(BaseMetricLearner, MahalanobisMixin):
   """Mahalanobis Metric for Clustering (MMC)"""
   def __init__(self, max_iter=100, max_proj=10000, convergence_threshold=1e-3,
                A0=None, diagonal=False, diagonal_c=1.0, verbose=False):
