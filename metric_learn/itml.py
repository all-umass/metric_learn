--- conflicted
+++ resolved
@@ -173,17 +173,12 @@
 
   def __init__(self, gamma=1., max_iter=1000, convergence_threshold=1e-3,
                num_labeled=np.inf, num_constraints=None, bounds=None, A0=None,
-<<<<<<< HEAD
                verbose=False, preprocessor=None):
-    """Initialize the learner.
-=======
-               verbose=False):
     """Initialize the supervised version of `ITML`.
 
     `ITML_Supervised` creates pairs of similar sample by taking same class
     samples, and pairs of dissimilar samples by taking different class
     samples. It then passes these pairs to `ITML` for training.
->>>>>>> ac0e2300
 
     Parameters
     ----------
@@ -229,11 +224,7 @@
     random_state : numpy.random.RandomState, optional
         If provided, controls random number generation.
     """
-<<<<<<< HEAD
     X, y = self._prepare_inputs(X, y, ensure_min_samples=2)
-=======
-    X, y = check_X_y(X, y, ensure_min_samples=2)
->>>>>>> ac0e2300
     num_constraints = self.num_constraints
     if num_constraints is None:
       num_classes = len(np.unique(y))
