r"""
Information Theoretic Metric Learning(ITML)

`ITML` minimizes the (differential) relative entropy, aka Kullback-Leibler
divergence, between two multivariate Gaussians subject to constraints on the
associated Mahalanobis distance, which can be formulated into a Bregman
optimization problem by minimizing the LogDet divergence subject to
linear constraints. This algorithm can handle a wide variety of constraints
and can optionally incorporate a prior on the distance function. Unlike some
other methods, `ITML` does not rely on an eigenvalue computation or
semi-definite programming.

Read more in the :ref:`User Guide <itml>`.

"""

from __future__ import print_function, absolute_import
import warnings
import numpy as np
from six.moves import xrange
from sklearn.metrics import pairwise_distances
from sklearn.utils.validation import check_array
from sklearn.base import TransformerMixin
from .base_metric import _PairsClassifierMixin, MahalanobisMixin
from .constraints import Constraints, wrap_pairs
from ._util import transformer_from_metric, _initialize_metric_mahalanobis


class _BaseITML(MahalanobisMixin):
  """Information Theoretic Metric Learning (ITML)"""

  _tuple_size = 2  # constraints are pairs

  def __init__(self, gamma=1., max_iter=1000, convergence_threshold=1e-3,
               prior='identity', A0='deprecated', verbose=False,
               preprocessor=None, random_state=None):
    """Initialize ITML.

    Parameters
    ----------
    gamma : float, optional
        value for slack variables

    max_iter : int, optional

    convergence_threshold : float, optional

    prior : string or numpy array, optional (default='identity')
         Initialization of the linear transformation. Possible options are
         'identity', 'covariance', 'random', and a numpy array of shape
         (n_features, n_features). For ITML, the prior should be strictly
         positive definite (PD).

         'identity'
            An identity matrix of shape (n_features, n_features).

         'covariance'
            The inverse covariance matrix.

         'random'
            The prior will be a random SPD matrix of shape
            `(n_features, n_features)`, generated using
            `sklearn.datasets.make_spd_matrix`.

         numpy array
             A positive definite (PD) matrix of shape
             (n_features, n_features), that will be used as such to set the
             prior.

    A0 : Not used
      .. deprecated:: 0.5.0
         `A0` was deprecated in version 0.5.0 and will
         be removed in 0.6.0. Use 'prior' instead.

    verbose : bool, optional
        if True, prints information while learning

    preprocessor : array-like, shape=(n_samples, n_features) or callable
        The preprocessor to call to get tuples from indices. If array-like,
        tuples will be formed like this: X[indices].

    random_state : int or numpy.RandomState or None, optional (default=None)
        A pseudo random number generator object or a seed for it if int. If
        ``prior='random'``, ``random_state`` is used to set the prior.
    """
    self.gamma = gamma
    self.max_iter = max_iter
    self.convergence_threshold = convergence_threshold
    self.prior = prior
    self.A0 = A0
    self.verbose = verbose
    self.random_state = random_state
    super(_BaseITML, self).__init__(preprocessor)

  def _fit(self, pairs, y, bounds=None):
    if self.A0 != 'deprecated':
      warnings.warn('"A0" parameter is not used.'
                    ' It has been deprecated in version 0.5.0 and will be'
                    'removed in 0.6.0. Use "prior" instead.',
                    DeprecationWarning)
    pairs, y = self._prepare_inputs(pairs, y,
                                    type_of_inputs='tuples')
    # init bounds
    if bounds is None:
      X = np.vstack({tuple(row) for row in pairs.reshape(-1, pairs.shape[2])})
      self.bounds_ = np.percentile(pairwise_distances(X), (5, 95))
    else:
      bounds = check_array(bounds, allow_nd=False, ensure_min_samples=0,
                           ensure_2d=False)
      bounds = bounds.ravel()
      if bounds.size != 2:
        raise ValueError("`bounds` should be an array-like of two elements.")
      self.bounds_ = bounds
    self.bounds_[self.bounds_ == 0] = 1e-9
<<<<<<< HEAD
    # set the prior
    # pairs will be deduplicated into X two times, TODO: avoid that
    A = _initialize_metric_mahalanobis(pairs, self.prior, self.random_state,
                                       strict_pd=True,
                                       matrix_name='prior')

=======
    # init metric
    if self.A0 is None:
      A = np.identity(pairs.shape[2])
    else:
      A = check_array(self.A0, copy=True)
>>>>>>> 187b59e9
    gamma = self.gamma
    pos_pairs, neg_pairs = pairs[y == 1], pairs[y == -1]
    num_pos = len(pos_pairs)
    num_neg = len(neg_pairs)
    _lambda = np.zeros(num_pos + num_neg)
    lambdaold = np.zeros_like(_lambda)
    gamma_proj = 1. if gamma is np.inf else gamma/(gamma+1.)
    pos_bhat = np.zeros(num_pos) + self.bounds_[0]
    neg_bhat = np.zeros(num_neg) + self.bounds_[1]
    pos_vv = pos_pairs[:, 0, :] - pos_pairs[:, 1, :]
    neg_vv = neg_pairs[:, 0, :] - neg_pairs[:, 1, :]

    for it in xrange(self.max_iter):
      # update positives
      for i,v in enumerate(pos_vv):
        wtw = v.dot(A).dot(v)  # scalar
        alpha = min(_lambda[i], gamma_proj*(1./wtw - 1./pos_bhat[i]))
        _lambda[i] -= alpha
        beta = alpha/(1 - alpha*wtw)
        pos_bhat[i] = 1./((1 / pos_bhat[i]) + (alpha / gamma))
        Av = A.dot(v)
        A += np.outer(Av, Av * beta)

      # update negatives
      for i,v in enumerate(neg_vv):
        wtw = v.dot(A).dot(v)  # scalar
        alpha = min(_lambda[i+num_pos], gamma_proj*(1./neg_bhat[i] - 1./wtw))
        _lambda[i+num_pos] -= alpha
        beta = -alpha/(1 + alpha*wtw)
        neg_bhat[i] = 1./((1 / neg_bhat[i]) - (alpha / gamma))
        Av = A.dot(v)
        A += np.outer(Av, Av * beta)

      normsum = np.linalg.norm(_lambda) + np.linalg.norm(lambdaold)
      if normsum == 0:
        conv = np.inf
        break
      conv = np.abs(lambdaold - _lambda).sum() / normsum
      if conv < self.convergence_threshold:
        break
      lambdaold = _lambda.copy()
      if self.verbose:
        print('itml iter: %d, conv = %f' % (it, conv))

    if self.verbose:
      print('itml converged at iter: %d, conv = %f' % (it, conv))
    self.n_iter_ = it

    self.transformer_ = transformer_from_metric(A)
    return self


class ITML(_BaseITML, _PairsClassifierMixin):
  """Information Theoretic Metric Learning (ITML)

  Attributes
  ----------
  bounds_ : `numpy.ndarray`, shape=(2,)
      Bounds on similarity, aside slack variables, s.t.
      ``d(a, b) < bounds_[0]`` for all given pairs of similar points ``a``
      and ``b``, and ``d(c, d) > bounds_[1]`` for all given pairs of
      dissimilar points ``c`` and ``d``, with ``d`` the learned distance. If
      not provided at initialization, bounds_[0] and bounds_[1] are set at
      train time to the 5th and 95th percentile of the pairwise distances among
      all points present in the input `pairs`.

  n_iter_ : `int`
      The number of iterations the solver has run.

  transformer_ : `numpy.ndarray`, shape=(n_features, n_features)
      The linear transformation ``L`` deduced from the learned Mahalanobis
      metric (See function `transformer_from_metric`.)

  threshold_ : `float`
      If the distance metric between two points is lower than this threshold,
      points will be classified as similar, otherwise they will be
      classified as dissimilar.
  """

  def fit(self, pairs, y, bounds=None, calibration_params=None):
    """Learn the ITML model.

    The threshold will be calibrated on the trainset using the parameters
    `calibration_params`.

    Parameters
    ----------
    pairs: array-like, shape=(n_constraints, 2, n_features) or
           (n_constraints, 2)
        3D Array of pairs with each row corresponding to two points,
        or 2D array of indices of pairs if the metric learner uses a
        preprocessor.
    y: array-like, of shape (n_constraints,)
        Labels of constraints. Should be -1 for dissimilar pair, 1 for similar.
    bounds : array-like of two numbers
        Bounds on similarity, aside slack variables, s.t.
        ``d(a, b) < bounds_[0]`` for all given pairs of similar points ``a``
        and ``b``, and ``d(c, d) > bounds_[1]`` for all given pairs of
        dissimilar points ``c`` and ``d``, with ``d`` the learned distance.
        If not provided at initialization, bounds_[0] and bounds_[1] will be
        set to the 5th and 95th percentile of the pairwise distances among all
        points present in the input `pairs`.
    calibration_params : `dict` or `None`
        Dictionary of parameters to give to `calibrate_threshold` for the
        threshold calibration step done at the end of `fit`. If `None` is
        given, `calibrate_threshold` will use the default parameters.

    Returns
    -------
    self : object
        Returns the instance.
    """
    calibration_params = (calibration_params if calibration_params is not
                          None else dict())
    self._validate_calibration_params(**calibration_params)
    self._fit(pairs, y, bounds=bounds)
    self.calibrate_threshold(pairs, y, **calibration_params)
    return self


class ITML_Supervised(_BaseITML, TransformerMixin):
  """Supervised version of Information Theoretic Metric Learning (ITML)

  Attributes
  ----------
  bounds_ : `numpy.ndarray`, shape=(2,)
      Bounds on similarity, aside slack variables, s.t.
      ``d(a, b) < bounds_[0]`` for all given pairs of similar points ``a``
      and ``b``, and ``d(c, d) > bounds_[1]`` for all given pairs of
      dissimilar points ``c`` and ``d``, with ``d`` the learned distance.
      If not provided at initialization, bounds_[0] and bounds_[1] are set at
      train time to the 5th and 95th percentile of the pairwise distances
      among all points in the training data `X`.

  n_iter_ : `int`
      The number of iterations the solver has run.

  transformer_ : `numpy.ndarray`, shape=(n_features, n_features)
      The linear transformation ``L`` deduced from the learned Mahalanobis
      metric (See function `transformer_from_metric`.)
  """

  def __init__(self, gamma=1., max_iter=1000, convergence_threshold=1e-3,
               num_labeled='deprecated', num_constraints=None,
               bounds='deprecated', prior='identity', A0='deprecated',
               verbose=False, preprocessor=None, random_state=None):
    """Initialize the supervised version of `ITML`.

    `ITML_Supervised` creates pairs of similar sample by taking same class
    samples, and pairs of dissimilar samples by taking different class
    samples. It then passes these pairs to `ITML` for training.

    Parameters
    ----------
    gamma : float, optional
        value for slack variables
    max_iter : int, optional
    convergence_threshold : float, optional
    num_labeled : Not used
          .. deprecated:: 0.5.0
             `num_labeled` was deprecated in version 0.5.0 and will
             be removed in 0.6.0.
    num_constraints: int, optional
        number of constraints to generate
    bounds : Not used
           .. deprecated:: 0.5.0
          `bounds` was deprecated in version 0.5.0 and will
          be removed in 0.6.0. Set `bounds` at fit time instead :
          `itml_supervised.fit(X, y, bounds=...)`

    prior : string or numpy array, optional (default='identity')
         Initialization of the linear transformation. Possible options are
         'identity', 'covariance', 'random', and a numpy array of shape
         (n_features, n_features). For ITML, the prior should be strictly
         positive definite (PD).

         'identity'
            An identity matrix of shape (n_features, n_features).

         'covariance'
            The inverse covariance matrix.

         'random'
            The prior will be a random SPD matrix of shape
            `(n_features, n_features)`, generated using
            `sklearn.datasets.make_spd_matrix`.

         numpy array
             A positive definite (PD) matrix of shape
             (n_features, n_features), that will be used as such to set the
             prior.

    A0 : Not used
      .. deprecated:: 0.5.0
         `A0` was deprecated in version 0.5.0 and will
         be removed in 0.6.0. Use 'prior' instead.
    verbose : bool, optional
        if True, prints information while learning
    preprocessor : array-like, shape=(n_samples, n_features) or callable
        The preprocessor to call to get tuples from indices. If array-like,
        tuples will be formed like this: X[indices].
    random_state : int or numpy.RandomState or None, optional (default=None)
        A pseudo random number generator object or a seed for it if int. If
        ``prior='random'``, ``random_state`` is used to set the prior.
    """
    _BaseITML.__init__(self, gamma=gamma, max_iter=max_iter,
                       convergence_threshold=convergence_threshold,
                       A0=A0, prior=prior, verbose=verbose,
                       preprocessor=preprocessor, random_state=random_state)
    self.num_labeled = num_labeled
    self.num_constraints = num_constraints
    self.bounds = bounds

  def fit(self, X, y, random_state=np.random, bounds=None):
    """Create constraints from labels and learn the ITML model.


    Parameters
    ----------
    X : (n x d) matrix
        Input data, where each row corresponds to a single instance.

    y : (n) array-like
        Data labels.

    random_state : numpy.random.RandomState, optional
        If provided, controls random number generation.

    bounds : array-like of two numbers
        Bounds on similarity, aside slack variables, s.t.
        ``d(a, b) < bounds_[0]`` for all given pairs of similar points ``a``
        and ``b``, and ``d(c, d) > bounds_[1]`` for all given pairs of
        dissimilar points ``c`` and ``d``, with ``d`` the learned distance.
        If not provided at initialization, bounds_[0] and bounds_[1] will be
        set to the 5th and 95th percentile of the pairwise distances among all
        points in the training data `X`.
    """
    # TODO: remove these in v0.6.0
    if self.num_labeled != 'deprecated':
      warnings.warn('"num_labeled" parameter is not used.'
                    ' It has been deprecated in version 0.5.0 and will be'
                    'removed in 0.6.0', DeprecationWarning)
    if self.bounds != 'deprecated':
      warnings.warn('"bounds" parameter from initialization is not used.'
                    ' It has been deprecated in version 0.5.0 and will be'
                    'removed in 0.6.0. Use the "bounds" parameter of this '
                    'fit method instead.', DeprecationWarning)
    X, y = self._prepare_inputs(X, y, ensure_min_samples=2)
    num_constraints = self.num_constraints
    if num_constraints is None:
      num_classes = len(np.unique(y))
      num_constraints = 20 * num_classes**2

    c = Constraints(y)
    pos_neg = c.positive_negative_pairs(num_constraints,
                                        random_state=random_state)
    pairs, y = wrap_pairs(X, pos_neg)
    return _BaseITML._fit(self, pairs, y, bounds=bounds)<|MERGE_RESOLUTION|>--- conflicted
+++ resolved
@@ -112,20 +112,11 @@
         raise ValueError("`bounds` should be an array-like of two elements.")
       self.bounds_ = bounds
     self.bounds_[self.bounds_ == 0] = 1e-9
-<<<<<<< HEAD
     # set the prior
     # pairs will be deduplicated into X two times, TODO: avoid that
     A = _initialize_metric_mahalanobis(pairs, self.prior, self.random_state,
                                        strict_pd=True,
                                        matrix_name='prior')
-
-=======
-    # init metric
-    if self.A0 is None:
-      A = np.identity(pairs.shape[2])
-    else:
-      A = check_array(self.A0, copy=True)
->>>>>>> 187b59e9
     gamma = self.gamma
     pos_pairs, neg_pairs = pairs[y == 1], pairs[y == -1]
     num_pos = len(pos_pairs)
