--- conflicted
+++ resolved
@@ -143,18 +143,12 @@
 class ITML_Supervised(ITML):
   """Information Theoretic Metric Learning (ITML)"""
   def __init__(self, gamma=1., max_iter=1000, convergence_threshold=1e-3,
-<<<<<<< HEAD
                num_constraints=None, bounds=None, A0=None, verbose=False):
-    """Initialize the learner.
-=======
-               num_labeled=np.inf, num_constraints=None, bounds=None, A0=None,
-               verbose=False):
     """Initialize the supervised version of `ITML`.
 
     `ITML_Supervised` creates pairs of similar sample by taking same class
     samples, and pairs of dissimilar samples by taking different class
     samples. It then passes these pairs to `ITML` for training.
->>>>>>> 22f60dde
 
     Parameters
     ----------
@@ -162,13 +156,6 @@
         value for slack variables
     max_iter : int, optional
     convergence_threshold : float, optional
-<<<<<<< HEAD
-=======
-    num_labeled : int, optional (default=np.inf)
-        number of labeled points to keep for building pairs. Extra
-        labeled points will be considered unlabeled, and ignored as such.
-        Use np.inf (default) to use all labeled points.
->>>>>>> 22f60dde
     num_constraints: int, optional
         number of constraints to generate
     bounds : list (pos,neg) pairs, optional
