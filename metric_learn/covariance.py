--- conflicted
+++ resolved
@@ -12,17 +12,12 @@
 import numpy as np
 from sklearn.utils.validation import check_array, check_is_fitted
 
-<<<<<<< HEAD
-from .base_metric import BaseMetricLearner, MahalanobisMixin
+from .base_metric import (BaseMetricLearner, MahalanobisMixin,
+                          MetricTransformer)
 
 
-class Covariance(BaseMetricLearner, MahalanobisMixin):
-=======
-from .base_metric import BaseMetricLearner, MetricTransformer
-
-
-class Covariance(BaseMetricLearner, MetricTransformer):
->>>>>>> 24b0defb
+class Covariance(BaseMetricLearner, MetricTransformer,
+                 MahalanobisMixin):
   def __init__(self):
     pass
 
