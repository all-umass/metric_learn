"""
Qi et al.
An efficient sparse metric learning in high-dimensional space via
L1-penalized log-determinant regularization.
ICML 2009

Adapted from https://gist.github.com/kcarnold/5439945
Paper: http://lms.comp.nus.edu.sg/sites/default/files/publication-attachments/icml09-guojun.pdf
"""

from __future__ import absolute_import
import numpy as np
from scipy.sparse.csgraph import laplacian
from sklearn.covariance import graph_lasso
from sklearn.utils.extmath import pinvh
from sklearn.utils.validation import check_array, check_X_y

from .base_metric import (BaseMetricLearner, _PairsClassifierMixin,
                          MetricTransformer)
from .constraints import Constraints, wrap_pairs


class _BaseSDML(BaseMetricLearner):
  def __init__(self, balance_param=0.5, sparsity_param=0.01, use_cov=True,
               verbose=False):
    """
    Parameters
    ----------
    balance_param : float, optional
        trade off between sparsity and M0 prior

    sparsity_param : float, optional
        trade off between optimizer and sparseness (see graph_lasso)

    use_cov : bool, optional
        controls prior matrix, will use the identity if use_cov=False

    verbose : bool, optional
        if True, prints information while learning
    """
    self.balance_param = balance_param
    self.sparsity_param = sparsity_param
    self.use_cov = use_cov
    self.verbose = verbose

  def _prepare_pairs(self, pairs, y):
    pairs, y = check_X_y(pairs, y, accept_sparse=False,
                                      ensure_2d=False, allow_nd=True)
    # set up prior M
    if self.use_cov:
      X = np.vstack({tuple(row) for row in pairs.reshape(-1, pairs.shape[2])})
      self.M_ = pinvh(np.cov(X, rowvar = False))
    else:
      self.M_ = np.identity(pairs.shape[2])
    diff = pairs[:, 0] - pairs[:, 1]
    return (diff.T * y).dot(diff)

  def metric(self):
    return self.M_

  def _fit(self, pairs, y):
    """Learn the SDML model.

    Parameters
    ----------
    pairs: array-like, shape=(n_constraints, 2, n_features)
        Array of pairs. Each row corresponds to two points.
    y: array-like, of shape (n_constraints,)
        Labels of constraints. Should be -1 for dissimilar pair, 1 for similar.

    Returns
    -------
    self : object
        Returns the instance.
    """
    loss_matrix = self._prepare_pairs(pairs, y)
    P = self.M_ + self.balance_param * loss_matrix
    emp_cov = pinvh(P)
    # hack: ensure positive semidefinite
    emp_cov = emp_cov.T.dot(emp_cov)
    _, self.M_ = graph_lasso(emp_cov, self.sparsity_param, verbose=self.verbose)
    return self


class SDML(_BaseSDML, _PairsClassifierMixin):

  def fit(self, pairs, y):
    return self._fit(pairs, y)


class SDML_Supervised(_BaseSDML, MetricTransformer):
  def __init__(self, balance_param=0.5, sparsity_param=0.01, use_cov=True,
               num_labeled=np.inf, num_constraints=None, verbose=False):
    """
    Parameters
    ----------
    balance_param : float, optional
        trade off between sparsity and M0 prior
    sparsity_param : float, optional
        trade off between optimizer and sparseness (see graph_lasso)
    use_cov : bool, optional
        controls prior matrix, will use the identity if use_cov=False
    num_labeled : int, optional
        number of labels to preserve for training
    num_constraints : int, optional
        number of constraints to generate
    verbose : bool, optional
        if True, prints information while learning
    """
    _BaseSDML.__init__(self, balance_param=balance_param,
                       sparsity_param=sparsity_param, use_cov=use_cov,
                       verbose=verbose)
    self.num_labeled = num_labeled
    self.num_constraints = num_constraints

  def fit(self, X, y, random_state=np.random):
    """Create constraints from labels and learn the SDML model.

    Parameters
    ----------
    X : array-like, shape (n, d)
        data matrix, where each row corresponds to a single instance
    y : array-like, shape (n,)
        data labels, one for each instance
    random_state : {numpy.random.RandomState, int}, optional
        Random number generator or random seed. If not given, the singleton
        numpy.random will be used.

    Returns
    -------
    self : object
        Returns the instance.
    """
    y = check_array(y, ensure_2d=False)
    num_constraints = self.num_constraints
    if num_constraints is None:
      num_classes = len(np.unique(y))
      num_constraints = 20 * num_classes**2

    c = Constraints.random_subset(y, self.num_labeled,
                                  random_state=random_state)
    pos_neg = c.positive_negative_pairs(num_constraints,
                                        random_state=random_state)
    pairs, y = wrap_pairs(X, pos_neg)
<<<<<<< HEAD
    y = 2 * y - 1
    return _BaseSDML._fit(self, pairs, y)
=======
    return SDML.fit(self, pairs, y)
>>>>>>> 13f15356
<|MERGE_RESOLUTION|>--- conflicted
+++ resolved
@@ -142,9 +142,4 @@
     pos_neg = c.positive_negative_pairs(num_constraints,
                                         random_state=random_state)
     pairs, y = wrap_pairs(X, pos_neg)
-<<<<<<< HEAD
-    y = 2 * y - 1
-    return _BaseSDML._fit(self, pairs, y)
-=======
-    return SDML.fit(self, pairs, y)
->>>>>>> 13f15356
+    return _BaseSDML._fit(self, pairs, y)