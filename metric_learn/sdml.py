--- conflicted
+++ resolved
@@ -82,18 +82,13 @@
 
 class SDML_Supervised(SDML):
   def __init__(self, balance_param=0.5, sparsity_param=0.01, use_cov=True,
-<<<<<<< HEAD
                num_constraints=None, verbose=False):
-    """
-=======
-               num_labeled=np.inf, num_constraints=None, verbose=False):
     """Initialize the supervised version of `SDML`.
 
     `SDML_Supervised` creates pairs of similar sample by taking same class
     samples, and pairs of dissimilar samples by taking different class
     samples. It then passes these pairs to `SDML` for training.
 
->>>>>>> 22f60dde
     Parameters
     ----------
     balance_param : float, optional
@@ -102,13 +97,6 @@
         trade off between optimizer and sparseness (see graph_lasso)
     use_cov : bool, optional
         controls prior matrix, will use the identity if use_cov=False
-<<<<<<< HEAD
-=======
-    num_labeled : int, optional (default=np.inf)
-        number of labeled points to keep for building pairs. Extra
-        labeled points will be considered unlabeled, and ignored as such.
-        Use np.inf (default) to use all labeled points.
->>>>>>> 22f60dde
     num_constraints : int, optional
         number of constraints to generate
     verbose : bool, optional
