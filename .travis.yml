--- conflicted
+++ resolved
@@ -6,12 +6,8 @@
   - "3.4"
   - "3.6"
 before_install:
-<<<<<<< HEAD
   - sudo apt-get install liblapack-dev
-  - pip install --upgrade pip
-=======
   - pip install --upgrade pip pytest
->>>>>>> 3490349a
   - pip install wheel
   - pip install cython numpy scipy scikit-learn codecov
   - if [[ ($TRAVIS_PYTHON_VERSION == "3.6") ||
