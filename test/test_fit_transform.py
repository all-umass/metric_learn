import unittest
import numpy as np
from sklearn.datasets import load_iris
from numpy.testing import assert_array_almost_equal

from metric_learn import (
<<<<<<< HEAD
    LMNN, NCA, LFDA, Covariance, MLKR, MetricEvolution, FullMatrixTransformer,
    LSML_Supervised, ITML_Supervised, SDML_Supervised, RCA_Supervised)
=======
    LMNN, NCA, LFDA, Covariance, MLKR,
    LSML_Supervised, ITML_Supervised, SDML_Supervised, RCA_Supervised, MMC_Supervised)
>>>>>>> c1c2b140


class TestFitTransform(unittest.TestCase):
  @classmethod
  def setUpClass(self):
    # runs once per test class
    iris_data = load_iris()
    self.X = iris_data['data']
    self.y = iris_data['target']

  def test_cov(self):
    cov = Covariance()
    cov.fit(self.X)
    res_1 = cov.transform()

    cov = Covariance()
    res_2 = cov.fit_transform(self.X)
    # deterministic result
    assert_array_almost_equal(res_1, res_2)

  def test_lsml_supervised(self):
    seed = np.random.RandomState(1234)
    lsml = LSML_Supervised(num_constraints=200)
    lsml.fit(self.X, self.y, random_state=seed)
    res_1 = lsml.transform()

    seed = np.random.RandomState(1234)
    lsml = LSML_Supervised(num_constraints=200)
    res_2 = lsml.fit_transform(self.X, self.y, random_state=seed)

    assert_array_almost_equal(res_1, res_2)

  def test_itml_supervised(self):
    seed = np.random.RandomState(1234)
    itml = ITML_Supervised(num_constraints=200)
    itml.fit(self.X, self.y, random_state=seed)
    res_1 = itml.transform()

    seed = np.random.RandomState(1234)
    itml = ITML_Supervised(num_constraints=200)
    res_2 = itml.fit_transform(self.X, self.y, random_state=seed)

    assert_array_almost_equal(res_1, res_2)

  def test_lmnn(self):
    lmnn = LMNN(k=5, learn_rate=1e-6, verbose=False)
    lmnn.fit(self.X, self.y)
    res_1 = lmnn.transform()

    lmnn = LMNN(k=5, learn_rate=1e-6, verbose=False)
    res_2 = lmnn.fit_transform(self.X, self.y)

    assert_array_almost_equal(res_1, res_2)

  def test_sdml_supervised(self):
    seed = np.random.RandomState(1234)
    sdml = SDML_Supervised(num_constraints=1500)
    sdml.fit(self.X, self.y, random_state=seed)
    res_1 = sdml.transform()

    seed = np.random.RandomState(1234)
    sdml = SDML_Supervised(num_constraints=1500)
    res_2 = sdml.fit_transform(self.X, self.y, random_state=seed)

    assert_array_almost_equal(res_1, res_2)

  def test_nca(self):
    n = self.X.shape[0]
    nca = NCA(max_iter=(100000//n), learning_rate=0.01)
    nca.fit(self.X, self.y)
    res_1 = nca.transform()

    nca = NCA(max_iter=(100000//n), learning_rate=0.01)
    res_2 = nca.fit_transform(self.X, self.y)

    assert_array_almost_equal(res_1, res_2)

  def test_lfda(self):
    lfda = LFDA(k=2, num_dims=2)
    lfda.fit(self.X, self.y)
    res_1 = lfda.transform()

    lfda = LFDA(k=2, num_dims=2)
    res_2 = lfda.fit_transform(self.X, self.y)

    # signs may be flipped, that's okay
    if np.sign(res_1[0,0]) != np.sign(res_2[0,0]):
        res_2 *= -1
    assert_array_almost_equal(res_1, res_2)

  def test_rca_supervised(self):
    seed = np.random.RandomState(1234)
    rca = RCA_Supervised(num_dims=2, num_chunks=30, chunk_size=2)
    rca.fit(self.X, self.y, random_state=seed)
    res_1 = rca.transform()

    seed = np.random.RandomState(1234)
    rca = RCA_Supervised(num_dims=2, num_chunks=30, chunk_size=2)
    res_2 = rca.fit_transform(self.X, self.y, random_state=seed)

    assert_array_almost_equal(res_1, res_2)

  def test_mlkr(self):
    mlkr = MLKR(num_dims=2)
    mlkr.fit(self.X, self.y)
    res_1 = mlkr.transform()

    mlkr = MLKR(num_dims=2)
    res_2 = mlkr.fit_transform(self.X, self.y)

    assert_array_almost_equal(res_1, res_2)

<<<<<<< HEAD
  def test_evolution(self):
    cmaes = MetricEvolution(random_state=47, transformer_shape=FullMatrixTransformer(n_components=2))
    cmaes.fit(self.X, self.y)
    res_1 = cmaes.transform(self.X)

    cmaes = MetricEvolution(random_state=47, transformer_shape=FullMatrixTransformer(n_components=2))
    res_2 = cmaes.fit_transform(self.X, self.y)
=======
  def test_mmc_supervised(self):
    seed = np.random.RandomState(1234)
    mmc = MMC_Supervised(num_constraints=200)
    mmc.fit(self.X, self.y, random_state=seed)
    res_1 = mmc.transform()

    seed = np.random.RandomState(1234)
    mmc = MMC_Supervised(num_constraints=200)
    res_2 = mmc.fit_transform(self.X, self.y, random_state=seed)
>>>>>>> c1c2b140

    assert_array_almost_equal(res_1, res_2)


if __name__ == '__main__':
  unittest.main()<|MERGE_RESOLUTION|>--- conflicted
+++ resolved
@@ -4,13 +4,9 @@
 from numpy.testing import assert_array_almost_equal
 
 from metric_learn import (
-<<<<<<< HEAD
-    LMNN, NCA, LFDA, Covariance, MLKR, MetricEvolution, FullMatrixTransformer,
-    LSML_Supervised, ITML_Supervised, SDML_Supervised, RCA_Supervised)
-=======
-    LMNN, NCA, LFDA, Covariance, MLKR,
-    LSML_Supervised, ITML_Supervised, SDML_Supervised, RCA_Supervised, MMC_Supervised)
->>>>>>> c1c2b140
+    LMNN, NCA, LFDA, Covariance, MLKR, MMC,
+    LSML_Supervised, ITML_Supervised, SDML_Supervised, RCA_Supervised, MMC_Supervised,
+    MetricEvolution)
 
 
 class TestFitTransform(unittest.TestCase):
@@ -123,15 +119,16 @@
 
     assert_array_almost_equal(res_1, res_2)
 
-<<<<<<< HEAD
   def test_evolution(self):
-    cmaes = MetricEvolution(random_state=47, transformer_shape=FullMatrixTransformer(n_components=2))
+    cmaes = MetricEvolution(random_state=47, num_dims=2)
     cmaes.fit(self.X, self.y)
     res_1 = cmaes.transform(self.X)
 
-    cmaes = MetricEvolution(random_state=47, transformer_shape=FullMatrixTransformer(n_components=2))
+    cmaes = MetricEvolution(random_state=47, num_dims=2)
     res_2 = cmaes.fit_transform(self.X, self.y)
-=======
+
+    assert_array_almost_equal(res_1, res_2)
+
   def test_mmc_supervised(self):
     seed = np.random.RandomState(1234)
     mmc = MMC_Supervised(num_constraints=200)
@@ -141,7 +138,6 @@
     seed = np.random.RandomState(1234)
     mmc = MMC_Supervised(num_constraints=200)
     res_2 = mmc.fit_transform(self.X, self.y, random_state=seed)
->>>>>>> c1c2b140
 
     assert_array_almost_equal(res_1, res_2)
 
