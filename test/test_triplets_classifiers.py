"""
Tests all functionality for TripletsClassifiers. Methods, warrnings,
correctness, use cases, etc.
"""
import pytest
from sklearn.exceptions import NotFittedError
from sklearn.model_selection import train_test_split

<<<<<<< HEAD
from test.test_utils import triplets_learners, ids_triplets_learners, \
  triplets_learners_m, ids_triplets_learners_m
=======
from metric_learn import SCML
from test.test_utils import (
  triplets_learners,
  ids_triplets_learners,
  build_triplets
)
>>>>>>> 17216a7b
from metric_learn.sklearn_shims import set_random_state
from sklearn import clone
import numpy as np
from numpy.testing import assert_array_equal


@pytest.mark.parametrize('with_preprocessor', [True, False])
@pytest.mark.parametrize('estimator, build_dataset', triplets_learners,
                         ids=ids_triplets_learners)
def test_predict_only_one_or_minus_one(estimator, build_dataset,
                                       with_preprocessor):
  """Test that all predicted values are either +1 or -1"""
  input_data, _, preprocessor, _ = build_dataset(with_preprocessor)
  estimator = clone(estimator)
  estimator.set_params(preprocessor=preprocessor)
  set_random_state(estimator)
  triplets_train, triplets_test = train_test_split(input_data)
  estimator.fit(triplets_train)
  predictions = estimator.predict(triplets_test)

  not_valid = [e for e in predictions if e not in [-1, 1]]
  assert len(not_valid) == 0


@pytest.mark.parametrize('estimator, build_dataset', triplets_learners_m,
                         ids=ids_triplets_learners_m)
def test_no_zero_prediction(estimator, build_dataset):
  """
  Test that all predicted values are not zero, even when the
  distance d(x,y) and d(x,z) is the same for a triplet of the
  form (x, y, z). i.e border cases for Mahalanobis distance
  learners.
  """
  triplets, _, _, X = build_dataset(with_preprocessor=False)
  # Force 3 dimentions only, to use cross product and get easy orthogonal vec.
  triplets = np.array([[t[0][:3], t[1][:3], t[2][:3]] for t in triplets])
  X = X[:, :3]
  # Dummy fit
  estimator = clone(estimator)
  set_random_state(estimator)
  estimator.fit(triplets)
  # We force the transformation to be identity, to force euclidean distance
  estimator.components_ = np.eye(X.shape[1])

  # Get two orthogonal vectors in respect to X[1]
  k = X[1] / np.linalg.norm(X[1])  # Normalize first vector
  x = X[2] - X[2].dot(k) * k  # Get random orthogonal vector
  x /= np.linalg.norm(x)  # Normalize
  y = np.cross(k, x)  # Get orthogonal vector to x
  # Assert these orthogonal vectors are different
  with pytest.raises(AssertionError):
    assert_array_equal(X[1], x)
  with pytest.raises(AssertionError):
    assert_array_equal(X[1], y)
  # Assert the distance is the same for both -> Wont work for b. similarity
  assert estimator.get_metric()(X[1], x) == estimator.get_metric()(X[1], y)

  # Form the three scenarios where predict() gives 0 with numpy.sign
  triplets_test = np.array(  # Critical examples
    [[X[0], X[2], X[2]],
     [X[1], X[1], X[1]],
     [X[1], x, y]])
  # Predict
  predictions = estimator.predict(triplets_test)
  # Check there are no zero values
  assert np.sum(predictions == 0) == 0


@pytest.mark.parametrize('with_preprocessor', [True, False])
@pytest.mark.parametrize('estimator, build_dataset', triplets_learners,
                         ids=ids_triplets_learners)
def test_raise_not_fitted_error_if_not_fitted(estimator, build_dataset,
                                              with_preprocessor):
  """Test that a NotFittedError is raised if someone tries to use the
  methods: predict, decision_function and score when the metric learner
  has not been fitted."""
  input_data, _, preprocessor, _ = build_dataset(with_preprocessor)
  estimator = clone(estimator)
  estimator.set_params(preprocessor=preprocessor)
  set_random_state(estimator)
  with pytest.raises(NotFittedError):
    estimator.predict(input_data)
  with pytest.raises(NotFittedError):
    estimator.decision_function(input_data)
  with pytest.raises(NotFittedError):
    estimator.score(input_data)


@pytest.mark.parametrize('estimator, build_dataset', triplets_learners_m,
                         ids=ids_triplets_learners_m)
def test_accuracy_toy_example(estimator, build_dataset):
  """Test that the default scoring for triplets (accuracy) works on some
  toy example. This test is designed for Mahalanobis learners only,
  as the toy example uses the notion of distance."""
  triplets, _, _, X = build_dataset(with_preprocessor=False)
  estimator = clone(estimator)
  set_random_state(estimator)
  estimator.fit(triplets)
  # We take the two first points and we build 4 regularly spaced points on the
  # line they define, so that it's easy to build triplets of different
  # similarities.
  X_test = X[0] + np.arange(4)[:, np.newaxis] * (X[0] - X[1]) / 4

  triplets_test = np.array(
      [[X_test[0], X_test[2], X_test[1]],
       [X_test[1], X_test[3], X_test[0]],
       [X_test[1], X_test[2], X_test[3]],
       [X_test[3], X_test[0], X_test[2]]])
  # we force the transformation to be identity so that we control what it does
  estimator.components_ = np.eye(X.shape[1])
  assert estimator.score(triplets_test) == 0.25


def test_raise_big_number_of_features():
  triplets, _, _, X = build_triplets(with_preprocessor=False)
  triplets = triplets[:3, :, :]
  estimator = SCML(n_basis=320)
  set_random_state(estimator)
  with pytest.raises(ValueError) as exc_info:
    estimator.fit(triplets)
  assert exc_info.value.args[0] == \
         "Number of features (4) is greater than the number of triplets(3)." \
         "\nConsider using dimensionality reduction or using another basis " \
         "generation scheme."<|MERGE_RESOLUTION|>--- conflicted
+++ resolved
@@ -6,17 +6,14 @@
 from sklearn.exceptions import NotFittedError
 from sklearn.model_selection import train_test_split
 
-<<<<<<< HEAD
-from test.test_utils import triplets_learners, ids_triplets_learners, \
-  triplets_learners_m, ids_triplets_learners_m
-=======
 from metric_learn import SCML
 from test.test_utils import (
   triplets_learners,
+  triplets_learners_m,
   ids_triplets_learners,
+  ids_triplets_learners_m,
   build_triplets
 )
->>>>>>> 17216a7b
 from metric_learn.sklearn_shims import set_random_state
 from sklearn import clone
 import numpy as np
