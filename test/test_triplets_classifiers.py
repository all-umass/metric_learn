--- conflicted
+++ resolved
@@ -32,23 +32,14 @@
   assert len(not_valid) == 0
 
 
-<<<<<<< HEAD
-@pytest.mark.parametrize('estimator, build_dataset', triplets_learners,
-                         ids=ids_triplets_learners)
-=======
 @pytest.mark.parametrize('estimator, build_dataset', triplets_learners_m,
                          ids=ids_triplets_learners_m)
->>>>>>> 100a05d3
 def test_no_zero_prediction(estimator, build_dataset):
   """
   Test that all predicted values are not zero, even when the
   distance d(x,y) and d(x,z) is the same for a triplet of the
-<<<<<<< HEAD
-  form (x, y, z). i.e border cases.
-=======
   form (x, y, z). i.e border cases for Mahalanobis distance
   learners.
->>>>>>> 100a05d3
   """
   triplets, _, _, X = build_dataset(with_preprocessor=False)
   # Force 3 dimentions only, to use cross product and get easy orthogonal vec.
@@ -71,11 +62,7 @@
     assert_array_equal(X[1], x)
   with pytest.raises(AssertionError):
     assert_array_equal(X[1], y)
-<<<<<<< HEAD
-  # Assert the distance is the same for both
-=======
   # Assert the distance is the same for both -> Wont work for b. similarity
->>>>>>> 100a05d3
   assert estimator.get_metric()(X[1], x) == estimator.get_metric()(X[1], y)
 
   # Form the three scenarios where predict() gives 0 with numpy.sign
