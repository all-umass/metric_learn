--- conflicted
+++ resolved
@@ -168,13 +168,8 @@
     # With dimension reduction
     nca = NCA(max_iter=(100000//n), num_dims=2)
     nca.fit(self.iris_points, self.iris_labels)
-<<<<<<< HEAD
-    csep = class_separation(nca.transform(), self.iris_labels)
-    self.assertLess(csep, 0.15)
-=======
     csep = class_separation(nca.transform(self.iris_points), self.iris_labels)
     self.assertLess(csep, 0.20)
->>>>>>> 23d07466
 
 
 class TestLFDA(MetricTestCase):
@@ -255,30 +250,17 @@
 
     # Full metric
     mmc = MMC(convergence_threshold=0.01)
-<<<<<<< HEAD
-    mmc.fit(self.iris_points, [a,b,c,d])
-    expected = [[+0.00046504, +0.00083371, -0.00111959, -0.00165265],
-                [+0.00083371, +0.00149466, -0.00200719, -0.00296284],
-                [-0.00111959, -0.00200719, +0.00269546, +0.00397881],
-                [-0.00165265, -0.00296284, +0.00397881, +0.00587320]]
-=======
     mmc.fit(*wrap_pairs(self.iris_points, [a,b,c,d]))
     expected = [[+0.000514, +0.000868, -0.001195, -0.001703],
                 [+0.000868, +0.001468, -0.002021, -0.002879],
                 [-0.001195, -0.002021, +0.002782, +0.003964],
                 [-0.001703, -0.002879, +0.003964, +0.005648]]
->>>>>>> 23d07466
     assert_array_almost_equal(expected, mmc.metric(), decimal=6)
 
     # Diagonal metric
     mmc = MMC(diagonal=True)
-<<<<<<< HEAD
-    mmc.fit(self.iris_points, [a,b,c,d])
-    expected = [0, 0, 1.21045968, 1.22552608]
-=======
     mmc.fit(*wrap_pairs(self.iris_points, [a,b,c,d]))
     expected = [0, 0, 1.210220, 1.228596]
->>>>>>> 23d07466
     assert_array_almost_equal(np.diag(expected), mmc.metric(), decimal=6)
     
     # Supervised Full
