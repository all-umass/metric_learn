--- conflicted
+++ resolved
@@ -8,11 +8,8 @@
 from sklearn.datasets import load_iris, make_classification, make_regression
 from numpy.testing import assert_array_almost_equal, assert_array_equal
 from sklearn.utils.testing import assert_warns_message
-<<<<<<< HEAD
 from sklearn.exceptions import ConvergenceWarning
-=======
 from sklearn.utils.validation import check_X_y
->>>>>>> b60b72b1
 
 from metric_learn import (LMNN, NCA, LFDA, Covariance, MLKR, MMC,
                           LSML_Supervised, ITML_Supervised, SDML_Supervised,
