--- conflicted
+++ resolved
@@ -86,24 +86,15 @@
 
   def test_rca(self):
     self.assertEqual(remove_spaces(str(metric_learn.RCA())),
-<<<<<<< HEAD
-                     remove_spaces("RCA(num_dims=None, pca_comps='deprecated', "
-                                   "preprocessor=None)"))
-    self.assertEqual(remove_spaces(str(metric_learn.RCA_Supervised())),
-                     remove_spaces(
-                       "RCA_Supervised(chunk_size=2, num_chunks=100, "
-                       "num_dims=None, pca_comps='deprecated',\n        "
-=======
                      remove_spaces("RCA(n_components=None, "
                                    "num_dims='deprecated', "
-                                   "pca_comps=None, "
+                                   "pca_comps='deprecated', "
                                    "preprocessor=None)"))
     self.assertEqual(remove_spaces(str(metric_learn.RCA_Supervised())),
                      remove_spaces(
                        "RCA_Supervised(chunk_size=2, "
                        "n_components=None, num_chunks=100, "
-                       "num_dims='deprecated', pca_comps=None, "
->>>>>>> 130cbadf
+                       "num_dims='deprecated', pca_comps='deprecated', "
                        "preprocessor=None)"))
 
   def test_mlkr(self):
