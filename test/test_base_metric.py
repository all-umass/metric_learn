import pytest
import re
import unittest
import metric_learn
import numpy as np
from sklearn import clone
from sklearn.utils.testing import set_random_state
from test.test_utils import ids_metric_learners, metric_learners


def remove_spaces(s):
  return re.sub('\s+', '', s)


class TestStringRepr(unittest.TestCase):

  def test_covariance(self):
    self.assertEqual(remove_spaces(str(metric_learn.Covariance())),
                     remove_spaces("Covariance(preprocessor=None)"))

  def test_lmnn(self):
    self.assertRegexpMatches(
<<<<<<< HEAD
        str(metric_learn.LMNN()),
        r"(python_)?LMNN\(convergence_tol=0.001, init='auto', k=3, "
        r"learn_rate=1e-07,\s+max_iter=1000, min_iter=50, "
        r"num_dims=None, preprocessor=None,\s+random_state=None, "
        r"regularization=0.5, use_pca=True, verbose=False\)")
=======
      str(metric_learn.LMNN()),
      r"(python_)?LMNN\(convergence_tol=0.001, k=3, learn_rate=1e-07, "
      r"max_iter=1000,\s+min_iter=50, n_components=None, "
      r"num_dims='deprecated',\s+preprocessor=None, "
      r"regularization=0.5, use_pca=True, verbose=False\)")
>>>>>>> 3899653b

  def test_nca(self):
    self.assertEqual(remove_spaces(str(metric_learn.NCA())),
                     remove_spaces(
<<<<<<< HEAD
        "NCA(init=None, max_iter=100, num_dims=None, "
        "preprocessor=None,\n  random_state=None, "
        "tol=None, verbose=False)"))
=======
                       "NCA(max_iter=100, n_components=None, "
                       "num_dims='deprecated', preprocessor=None, "
                       "tol=None, verbose=False)"))
>>>>>>> 3899653b

  def test_lfda(self):
    self.assertEqual(remove_spaces(str(metric_learn.LFDA())),
                     remove_spaces(
<<<<<<< HEAD
        "LFDA(embedding_type='weighted', k=None, "
        "num_dims=None, "
        "preprocessor=None)"))
=======
                       "LFDA(embedding_type='weighted', k=None, "
                       "n_components=None, num_dims='deprecated',"
                       "preprocessor=None)"))
>>>>>>> 3899653b

  def test_itml(self):
    self.assertEqual(remove_spaces(str(metric_learn.ITML())),
                     remove_spaces("""
ITML(A0='deprecated', convergence_threshold=0.001, gamma=1.0,
   max_iter=1000, preprocessor=None, prior='identity', random_state=None, 
   verbose=False)
"""))
    self.assertEqual(remove_spaces(str(metric_learn.ITML_Supervised())),
                     remove_spaces("""
ITML_Supervised(A0='deprecated', bounds='deprecated',
        convergence_threshold=0.001, gamma=1.0,
        max_iter=1000, num_constraints=None, num_labeled='deprecated',
        preprocessor=None, prior='identity', random_state=None, verbose=False)
"""))

  def test_lsml(self):
    self.assertEqual(remove_spaces(str(metric_learn.LSML())),
                     remove_spaces("""
LSML(max_iter=1000, preprocessor=None, prior=None,
   random_state=None, tol=0.001, verbose=False)
"""))
    self.assertEqual(remove_spaces(str(metric_learn.LSML_Supervised())),
                     remove_spaces("""
LSML_Supervised(max_iter=1000, num_constraints=None,
        num_labeled='deprecated', preprocessor=None, prior=None,
        random_state=None, tol=0.001, verbose=False, weights=None)
"""))

  def test_sdml(self):
    self.assertEqual(remove_spaces(str(metric_learn.SDML())),
                     remove_spaces("""
SDML(balance_param=0.5, preprocessor=None, prior=None, random_state=None,
   sparsity_param=0.01, use_cov='deprecated', verbose=False)
"""))
    self.assertEqual(remove_spaces(str(metric_learn.SDML_Supervised())),
                     remove_spaces("""
SDML_Supervised(balance_param=0.5, num_constraints=None,
        num_labeled='deprecated', preprocessor=None, prior=None,
        random_state=None, sparsity_param=0.01, use_cov='deprecated',
        verbose=False)
"""))

  def test_rca(self):
    self.assertEqual(remove_spaces(str(metric_learn.RCA())),
                     remove_spaces("RCA(n_components=None, "
                                   "num_dims='deprecated', "
                                   "pca_comps=None, "
                                   "preprocessor=None)"))
    self.assertEqual(remove_spaces(str(metric_learn.RCA_Supervised())),
                     remove_spaces(
                       "RCA_Supervised(chunk_size=2, "
                       "n_components=None, num_chunks=100, "
                       "num_dims='deprecated', pca_comps=None, "
                       "preprocessor=None)"))

  def test_mlkr(self):
    self.assertEqual(remove_spaces(str(metric_learn.MLKR())),
<<<<<<< HEAD
                     remove_spaces("""
MLKR(A0='deprecated', init=None, max_iter=1000, num_dims=None,
   preprocessor=None, random_state=None, tol=None, verbose=False)
"""))
=======
                     remove_spaces(
                       "MLKR(A0=None, max_iter=1000, n_components=None, "
                       "num_dims='deprecated', "
                       "preprocessor=None, tol=None, verbose=False)"))
>>>>>>> 3899653b

  def test_mmc(self):
    self.assertEqual(remove_spaces(str(metric_learn.MMC())),
                     remove_spaces("""
MMC(A0='deprecated', convergence_threshold=0.001, diagonal=False,
  diagonal_c=1.0, init=None, max_iter=100, max_proj=10000,
  preprocessor=None, random_state=None, verbose=False)
"""))
    self.assertEqual(remove_spaces(str(metric_learn.MMC_Supervised())),
                     remove_spaces("""
MMC_Supervised(A0='deprecated', convergence_threshold=1e-06, diagonal=False,
        diagonal_c=1.0, init=None, max_iter=100, max_proj=10000,
        num_constraints=None, num_labeled='deprecated', preprocessor=None,
        random_state=None, verbose=False)
"""))


@pytest.mark.parametrize('estimator, build_dataset', metric_learners,
                         ids=ids_metric_learners)
def test_get_metric_is_independent_from_metric_learner(estimator,
                                                       build_dataset):
  """Tests that the get_metric method returns a function that is independent
  from the original metric learner"""
  input_data, labels, _, X = build_dataset()
  model = clone(estimator)
  set_random_state(model)

  # we fit the metric learner on it and then we compute the metric on some
  # points
  model.fit(input_data, labels)
  metric = model.get_metric()
  score = metric(X[0], X[1])

  # then we refit the estimator on another dataset
  model.fit(np.sin(input_data), labels)

  # we recompute the distance between the two points: it should be the same
  score_bis = metric(X[0], X[1])
  assert score_bis == score


@pytest.mark.parametrize('estimator, build_dataset', metric_learners,
                         ids=ids_metric_learners)
def test_get_metric_raises_error(estimator, build_dataset):
  """Tests that the metric returned by get_metric raises errors similar to
  the distance functions in scipy.spatial.distance"""
  input_data, labels, _, X = build_dataset()
  model = clone(estimator)
  set_random_state(model)
  model.fit(input_data, labels)
  metric = model.get_metric()

  list_test_get_metric_raises = [(X[0].tolist() + [5.2], X[1]),  # vectors with
                                 # different dimensions
                                 (X[0:4], X[1:5]),  # 2D vectors
                                 (X[0].tolist() + [5.2], X[1] + [7.2])]
  # vectors of same dimension but incompatible with what the metric learner
  # was trained on

  for u, v in list_test_get_metric_raises:
    with pytest.raises(ValueError):
      metric(u, v)


@pytest.mark.parametrize('estimator, build_dataset', metric_learners,
                         ids=ids_metric_learners)
def test_get_metric_works_does_not_raise(estimator, build_dataset):
  """Tests that the metric returned by get_metric does not raise errors (or
  warnings) similarly to the distance functions in scipy.spatial.distance"""
  input_data, labels, _, X = build_dataset()
  model = clone(estimator)
  set_random_state(model)
  model.fit(input_data, labels)
  metric = model.get_metric()

  list_test_get_metric_doesnt_raise = [(X[0], X[1]),
                                       (X[0].tolist(), X[1].tolist()),
                                       (X[0][None], X[1][None])]

  for u, v in list_test_get_metric_doesnt_raise:
    with pytest.warns(None) as record:
      metric(u, v)
    assert len(record) == 0

  # Test that the scalar case works
  model.transformer_ = np.array([3.1])
  metric = model.get_metric()
  for u, v in [(5, 6.7), ([5], [6.7]), ([[5]], [[6.7]])]:
    with pytest.warns(None) as record:
      metric(u, v)
    assert len(record) == 0


@pytest.mark.parametrize('estimator, build_dataset', metric_learners,
                         ids=ids_metric_learners)
def test_n_components(estimator, build_dataset):
  """Check that estimators that have a n_components parameters can use it
  and that it actually works as expected"""
  input_data, labels, _, X = build_dataset()
  model = clone(estimator)

  if hasattr(model, 'n_components'):
    set_random_state(model)
    model.set_params(n_components=None)
    model.fit(input_data, labels)
    assert model.transformer_.shape == (X.shape[1], X.shape[1])

    model = clone(estimator)
    set_random_state(model)
    model.set_params(n_components=X.shape[1] - 1)
    model.fit(input_data, labels)
    assert model.transformer_.shape == (X.shape[1] - 1, X.shape[1])

    model = clone(estimator)
    set_random_state(model)
    model.set_params(n_components=X.shape[1] + 1)
    with pytest.raises(ValueError) as expected_err:
      model.fit(input_data, labels)
    assert (str(expected_err.value) ==
            'Invalid n_components, must be in [1, {}]'.format(X.shape[1]))

    model = clone(estimator)
    set_random_state(model)
    model.set_params(n_components=0)
    with pytest.raises(ValueError) as expected_err:
      model.fit(input_data, labels)
    assert (str(expected_err.value) ==
            'Invalid n_components, must be in [1, {}]'.format(X.shape[1]))


if __name__ == '__main__':
  unittest.main()<|MERGE_RESOLUTION|>--- conflicted
+++ resolved
@@ -20,45 +20,27 @@
 
   def test_lmnn(self):
     self.assertRegexpMatches(
-<<<<<<< HEAD
-        str(metric_learn.LMNN()),
+      str(metric_learn.LMNN()),
         r"(python_)?LMNN\(convergence_tol=0.001, init='auto', k=3, "
-        r"learn_rate=1e-07,\s+max_iter=1000, min_iter=50, "
-        r"num_dims=None, preprocessor=None,\s+random_state=None, "
+        r"learn_rate=1e-07,\s+"
+        r"max_iter=1000, min_iter=50, n_components=None,\s+"
+        r"num_dims='deprecated', preprocessor=None, random_state=None,\s+"
         r"regularization=0.5, use_pca=True, verbose=False\)")
-=======
-      str(metric_learn.LMNN()),
-      r"(python_)?LMNN\(convergence_tol=0.001, k=3, learn_rate=1e-07, "
-      r"max_iter=1000,\s+min_iter=50, n_components=None, "
-      r"num_dims='deprecated',\s+preprocessor=None, "
-      r"regularization=0.5, use_pca=True, verbose=False\)")
->>>>>>> 3899653b
 
   def test_nca(self):
     self.assertEqual(remove_spaces(str(metric_learn.NCA())),
-                     remove_spaces(
-<<<<<<< HEAD
-        "NCA(init=None, max_iter=100, num_dims=None, "
-        "preprocessor=None,\n  random_state=None, "
-        "tol=None, verbose=False)"))
-=======
-                       "NCA(max_iter=100, n_components=None, "
-                       "num_dims='deprecated', preprocessor=None, "
-                       "tol=None, verbose=False)"))
->>>>>>> 3899653b
+                     remove_spaces("NCA(init=None, max_iter=100,"
+                                   "n_components=None, "
+                                   "num_dims='deprecated', "
+                                   "preprocessor=None, random_state=None, "
+                                   "tol=None, verbose=False)"))
 
   def test_lfda(self):
     self.assertEqual(remove_spaces(str(metric_learn.LFDA())),
                      remove_spaces(
-<<<<<<< HEAD
         "LFDA(embedding_type='weighted', k=None, "
-        "num_dims=None, "
+        "n_components=None, num_dims='deprecated',"
         "preprocessor=None)"))
-=======
-                       "LFDA(embedding_type='weighted', k=None, "
-                       "n_components=None, num_dims='deprecated',"
-                       "preprocessor=None)"))
->>>>>>> 3899653b
 
   def test_itml(self):
     self.assertEqual(remove_spaces(str(metric_learn.ITML())),
@@ -117,17 +99,12 @@
 
   def test_mlkr(self):
     self.assertEqual(remove_spaces(str(metric_learn.MLKR())),
-<<<<<<< HEAD
-                     remove_spaces("""
-MLKR(A0='deprecated', init=None, max_iter=1000, num_dims=None,
-   preprocessor=None, random_state=None, tol=None, verbose=False)
-"""))
-=======
-                     remove_spaces(
-                       "MLKR(A0=None, max_iter=1000, n_components=None, "
-                       "num_dims='deprecated', "
-                       "preprocessor=None, tol=None, verbose=False)"))
->>>>>>> 3899653b
+                     remove_spaces("MLKR(A0='deprecated', init=None,"
+                                   "max_iter=1000, n_components=None,"
+                                   "num_dims='deprecated', preprocessor=None,"
+                                   "random_state=None, tol=None, "
+                                   "verbose=False)"
+                                   ))
 
   def test_mmc(self):
     self.assertEqual(remove_spaces(str(metric_learn.MMC())),
